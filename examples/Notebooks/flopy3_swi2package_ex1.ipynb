--- conflicted
+++ resolved
@@ -39,17 +39,10 @@
      "name": "stdout",
      "output_type": "stream",
      "text": [
-<<<<<<< HEAD
-      "3.8.11 (default, Aug  6 2021, 08:56:27) \n",
-      "[Clang 10.0.0 ]\n",
-      "numpy version: 1.19.2\n",
-      "matplotlib version: 3.4.2\n",
-=======
       "3.9.7 (default, Sep 16 2021, 08:50:36) \n",
       "[Clang 10.0.0 ]\n",
       "numpy version: 1.21.2\n",
       "matplotlib version: 3.5.1\n",
->>>>>>> 05b538ce
       "flopy version: 3.3.5\n"
      ]
     }
@@ -648,11 +641,7 @@
    "name": "python",
    "nbconvert_exporter": "python",
    "pygments_lexer": "ipython3",
-<<<<<<< HEAD
-   "version": "3.8.11"
-=======
    "version": "3.9.7"
->>>>>>> 05b538ce
   }
  },
  "nbformat": 4,
