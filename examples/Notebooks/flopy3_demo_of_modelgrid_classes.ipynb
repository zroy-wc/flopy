--- conflicted
+++ resolved
@@ -11,11 +11,8 @@
   },
   {
    "cell_type": "code",
-   "execution_count": null,
-   "metadata": {},
-<<<<<<< HEAD
-   "outputs": [],
-=======
+   "execution_count": 1,
+   "metadata": {},
    "outputs": [
     {
      "name": "stdout",
@@ -30,7 +27,6 @@
      ]
     }
    ],
->>>>>>> 2a926345
    "source": [
     "import os\n",
     "import sys\n",
@@ -64,7 +60,7 @@
   },
   {
    "cell_type": "code",
-   "execution_count": null,
+   "execution_count": 2,
    "metadata": {},
    "outputs": [],
    "source": [
@@ -83,18 +79,40 @@
   },
   {
    "cell_type": "code",
-   "execution_count": null,
-   "metadata": {},
-   "outputs": [],
+   "execution_count": 3,
+   "metadata": {},
+   "outputs": [
+    {
+     "data": {
+      "text/plain": [
+       "(15.976724774602399, 22.81712764111577)"
+      ]
+     },
+     "execution_count": 3,
+     "metadata": {},
+     "output_type": "execute_result"
+    }
+   ],
    "source": [
     "mg.get_coords(10, 10)"
    ]
   },
   {
    "cell_type": "code",
-   "execution_count": null,
-   "metadata": {},
-   "outputs": [],
+   "execution_count": 4,
+   "metadata": {},
+   "outputs": [
+    {
+     "data": {
+      "text/plain": [
+       "(3.0479999999999983, 3.048000000000002)"
+      ]
+     },
+     "execution_count": 4,
+     "metadata": {},
+     "output_type": "execute_result"
+    }
+   ],
    "source": [
     "mg.get_local_coords(11.82170571129881, 13.906660505012088)"
    ]
@@ -108,29 +126,48 @@
   },
   {
    "cell_type": "code",
-   "execution_count": null,
-   "metadata": {},
-   "outputs": [],
+   "execution_count": 5,
+   "metadata": {},
+   "outputs": [
+    {
+     "data": {
+      "text/plain": [
+       "14.140523437626127"
+      ]
+     },
+     "execution_count": 5,
+     "metadata": {},
+     "output_type": "execute_result"
+    }
+   ],
    "source": [
     "mg.xcellcenters[1, 7] # x-coordinate at row 1, column 7"
    ]
   },
   {
    "cell_type": "code",
-   "execution_count": null,
-   "metadata": {},
-   "outputs": [],
+   "execution_count": 6,
+   "metadata": {},
+   "outputs": [
+    {
+     "data": {
+      "text/plain": [
+       "array([14.14052344, 14.82456372])"
+      ]
+     },
+     "execution_count": 6,
+     "metadata": {},
+     "output_type": "execute_result"
+    }
+   ],
    "source": [
     "mg.xcellcenters[[1, 3], [7, 7]]"
    ]
   },
   {
    "cell_type": "code",
-   "execution_count": null,
-   "metadata": {},
-<<<<<<< HEAD
-   "outputs": [],
-=======
+   "execution_count": 7,
+   "metadata": {},
    "outputs": [
     {
      "data": {
@@ -155,7 +192,6 @@
      "output_type": "display_data"
     }
    ],
->>>>>>> 2a926345
    "source": [
     "plt.scatter(mg.xcellcenters.ravel(), mg.ycellcenters.ravel())\n",
     "plt.scatter(mg.xyzvertices[0].ravel(), mg.xyzvertices[1].ravel(), s=10)"
@@ -172,11 +208,8 @@
   },
   {
    "cell_type": "code",
-   "execution_count": null,
-   "metadata": {},
-<<<<<<< HEAD
-   "outputs": [],
-=======
+   "execution_count": 8,
+   "metadata": {},
    "outputs": [
     {
      "data": {
@@ -201,7 +234,6 @@
      "output_type": "display_data"
     }
    ],
->>>>>>> 2a926345
    "source": [
     "mg.set_coord_info()\n",
     "plt.scatter(mg.xcellcenters.ravel(), mg.ycellcenters.ravel())\n",
@@ -217,7 +249,7 @@
   },
   {
    "cell_type": "code",
-   "execution_count": null,
+   "execution_count": 9,
    "metadata": {},
    "outputs": [],
    "source": [
@@ -229,11 +261,8 @@
   },
   {
    "cell_type": "code",
-   "execution_count": null,
-   "metadata": {},
-<<<<<<< HEAD
-   "outputs": [],
-=======
+   "execution_count": 10,
+   "metadata": {},
    "outputs": [
     {
      "data": {
@@ -258,7 +287,6 @@
      "output_type": "display_data"
     }
    ],
->>>>>>> 2a926345
    "source": [
     "plot_lines(mg.grid_lines)\n",
     "plt.ylim(11, -1)"
@@ -266,11 +294,8 @@
   },
   {
    "cell_type": "code",
-   "execution_count": null,
-   "metadata": {},
-<<<<<<< HEAD
-   "outputs": [],
-=======
+   "execution_count": 11,
+   "metadata": {},
    "outputs": [
     {
      "data": {
@@ -295,7 +320,6 @@
      "output_type": "display_data"
     }
    ],
->>>>>>> 2a926345
    "source": [
     "mg.set_coord_info(xoff=10, yoff=10, angrot=20, epsg=26715)\n",
     "plot_lines(mg.grid_lines)\n",
@@ -311,9 +335,30 @@
   },
   {
    "cell_type": "code",
-   "execution_count": null,
-   "metadata": {},
-   "outputs": [],
+   "execution_count": 12,
+   "metadata": {},
+   "outputs": [
+    {
+     "data": {
+      "text/plain": [
+       "array([[ 0.,  1.,  2.,  3.,  4.,  5.,  6.,  7.,  8.,  9., 10.],\n",
+       "       [ 0.,  1.,  2.,  3.,  4.,  5.,  6.,  7.,  8.,  9., 10.],\n",
+       "       [ 0.,  1.,  2.,  3.,  4.,  5.,  6.,  7.,  8.,  9., 10.],\n",
+       "       [ 0.,  1.,  2.,  3.,  4.,  5.,  6.,  7.,  8.,  9., 10.],\n",
+       "       [ 0.,  1.,  2.,  3.,  4.,  5.,  6.,  7.,  8.,  9., 10.],\n",
+       "       [ 0.,  1.,  2.,  3.,  4.,  5.,  6.,  7.,  8.,  9., 10.],\n",
+       "       [ 0.,  1.,  2.,  3.,  4.,  5.,  6.,  7.,  8.,  9., 10.],\n",
+       "       [ 0.,  1.,  2.,  3.,  4.,  5.,  6.,  7.,  8.,  9., 10.],\n",
+       "       [ 0.,  1.,  2.,  3.,  4.,  5.,  6.,  7.,  8.,  9., 10.],\n",
+       "       [ 0.,  1.,  2.,  3.,  4.,  5.,  6.,  7.,  8.,  9., 10.],\n",
+       "       [ 0.,  1.,  2.,  3.,  4.,  5.,  6.,  7.,  8.,  9., 10.]])"
+      ]
+     },
+     "execution_count": 12,
+     "metadata": {},
+     "output_type": "execute_result"
+    }
+   ],
    "source": [
     "mg.set_coord_info()\n",
     "mg.xyzvertices[0]"
@@ -321,9 +366,52 @@
   },
   {
    "cell_type": "code",
-   "execution_count": null,
-   "metadata": {},
-   "outputs": [],
+   "execution_count": 13,
+   "metadata": {},
+   "outputs": [
+    {
+     "data": {
+      "text/plain": [
+       "array([[ 6.57979857,  7.51949119,  8.45918381,  9.39887643, 10.33856905,\n",
+       "        11.27826167, 12.21795429, 13.15764691, 14.09733953, 15.03703215,\n",
+       "        15.97672477],\n",
+       "       [ 6.92181871,  7.86151133,  8.80120395,  9.74089657, 10.68058919,\n",
+       "        11.62028181, 12.55997443, 13.49966706, 14.43935968, 15.3790523 ,\n",
+       "        16.31874492],\n",
+       "       [ 7.26383885,  8.20353147,  9.14322409, 10.08291672, 11.02260934,\n",
+       "        11.96230196, 12.90199458, 13.8416872 , 14.78137982, 15.72107244,\n",
+       "        16.66076506],\n",
+       "       [ 7.605859  ,  8.54555162,  9.48524424, 10.42493686, 11.36462948,\n",
+       "        12.3043221 , 13.24401472, 14.18370734, 15.12339996, 16.06309258,\n",
+       "        17.0027852 ],\n",
+       "       [ 7.94787914,  8.88757176,  9.82726438, 10.766957  , 11.70664962,\n",
+       "        12.64634224, 13.58603486, 14.52572749, 15.46542011, 16.40511273,\n",
+       "        17.34480535],\n",
+       "       [ 8.28989928,  9.2295919 , 10.16928452, 11.10897715, 12.04866977,\n",
+       "        12.98836239, 13.92805501, 14.86774763, 15.80744025, 16.74713287,\n",
+       "        17.68682549],\n",
+       "       [ 8.63191943,  9.57161205, 10.51130467, 11.45099729, 12.39068991,\n",
+       "        13.33038253, 14.27007515, 15.20976777, 16.14946039, 17.08915301,\n",
+       "        18.02884563],\n",
+       "       [ 8.97393957,  9.91363219, 10.85332481, 11.79301743, 12.73271005,\n",
+       "        13.67240267, 14.61209529, 15.55178792, 16.49148054, 17.43117316,\n",
+       "        18.37086578],\n",
+       "       [ 9.31595971, 10.25565233, 11.19534495, 12.13503758, 13.0747302 ,\n",
+       "        14.01442282, 14.95411544, 15.89380806, 16.83350068, 17.7731933 ,\n",
+       "        18.71288592],\n",
+       "       [ 9.65797986, 10.59767248, 11.5373651 , 12.47705772, 13.41675034,\n",
+       "        14.35644296, 15.29613558, 16.2358282 , 17.17552082, 18.11521344,\n",
+       "        19.05490606],\n",
+       "       [10.        , 10.93969262, 11.87938524, 12.81907786, 13.75877048,\n",
+       "        14.6984631 , 15.63815572, 16.57784835, 17.51754097, 18.45723359,\n",
+       "        19.39692621]])"
+      ]
+     },
+     "execution_count": 13,
+     "metadata": {},
+     "output_type": "execute_result"
+    }
+   ],
    "source": [
     "mg.set_coord_info(xoff=10, yoff=10, angrot=20, epsg=26715)\n",
     "mg.xyzvertices[0]"
@@ -338,11 +426,7 @@
   },
   {
    "cell_type": "code",
-<<<<<<< HEAD
-   "execution_count": null,
-=======
    "execution_count": 14,
->>>>>>> 2a926345
    "metadata": {},
    "outputs": [],
    "source": [
@@ -366,11 +450,6 @@
   },
   {
    "cell_type": "code",
-<<<<<<< HEAD
-   "execution_count": null,
-   "metadata": {},
-   "outputs": [],
-=======
    "execution_count": 15,
    "metadata": {},
    "outputs": [
@@ -390,7 +469,6 @@
      "output_type": "execute_result"
     }
    ],
->>>>>>> 2a926345
    "source": [
     "ml.modelgrid.xyzvertices[0]"
    ]
@@ -404,11 +482,6 @@
   },
   {
    "cell_type": "code",
-<<<<<<< HEAD
-   "execution_count": null,
-   "metadata": {},
-   "outputs": [],
-=======
    "execution_count": 16,
    "metadata": {},
    "outputs": [
@@ -428,7 +501,6 @@
      "output_type": "execute_result"
     }
    ],
->>>>>>> 2a926345
    "source": [
     "dis.delr=[10,10,10,10,10]\n",
     "ml.modelgrid.xyzvertices[0]"
@@ -443,11 +515,6 @@
   },
   {
    "cell_type": "code",
-<<<<<<< HEAD
-   "execution_count": null,
-   "metadata": {},
-   "outputs": [],
-=======
    "execution_count": 17,
    "metadata": {},
    "outputs": [
@@ -467,7 +534,6 @@
      "output_type": "execute_result"
     }
    ],
->>>>>>> 2a926345
    "source": [
     "ml.update_modelgrid()\n",
     "ml.modelgrid.xyzvertices[0]"
@@ -490,7 +556,7 @@
    "name": "python",
    "nbconvert_exporter": "python",
    "pygments_lexer": "ipython3",
-   "version": "3.6.5"
+   "version": "3.7.3"
   }
  },
  "nbformat": 4,
