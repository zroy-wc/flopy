import os
import numpy as np
import flopy

model_ws = os.path.join('..', 'examples', 'data', 'mf2005_test')
testmodels = [os.path.join(model_ws, f) for f in os.listdir(model_ws)
              if f.endswith('.nam')]


def txest_checker_on_load():
    # load all of the models in the mf2005_test folder
    # model level checks are performed by default on load()
    for mfnam in testmodels:
        yield checker_on_load, mfnam


def checker_on_load(mfnam):
    f = os.path.basename(mfnam)
    d = os.path.dirname(mfnam)
    m = flopy.modflow.Modflow.load(f, model_ws=d)
    assert isinstance(m,
                      flopy.modflow.Modflow), 'Not a flopy.modflow.Modflow instance'


def test_bcs_check():
    mf = flopy.modflow.Modflow(version='mf2005',
                               model_ws='temp')
<<<<<<< HEAD

    # test check for isolated cells
    dis = flopy.modflow.ModflowDis(mf, nlay=2, nrow=3, ncol=3, top=100, botm=95)
    bas = flopy.modflow.ModflowBas(mf, ibound=np.ones((2, 3, 3), dtype=int))
    chk = bas.check()

    dis = flopy.modflow.ModflowDis(mf, nlay=3, nrow=5, ncol=5, top=100, botm=95)
    ibound = np.zeros((3, 5, 5), dtype=int)
    ibound[1, 1, 1] = 1 # fully isolated cell
    ibound[0:2, 4, 4] = 1 # cell connected vertically to one other cell
    bas = flopy.modflow.ModflowBas(mf, ibound=ibound)
    chk = bas.check()
    assert chk.summary_array['desc'][0] == 'isolated cells in ibound array'
    assert chk.summary_array.i[0] == 1 and chk.summary_array.i[0] == 1 and chk.summary_array.j[0] == 1
    assert len(chk.summary_array) == 1

    ghb = flopy.modflow.ModflowGhb(mf, stress_period_data={0: [0, 0, 0, 100, 1]})
    riv = flopy.modflow.ModflowRiv(mf, stress_period_data={0: [[0, 0, 0, 101, 10, 100],
                                                               [0, 0, 1, 80, 10, 90]]})
    chk = ghb.check()
    assert chk.summary_array['desc'][0] == 'BC in inactive cell'
    chk = riv.check()
    assert chk.summary_array['desc'][4] == 'RIV stage below rbots'
    assert np.array_equal(chk.summary_array['j'], np.array([0, 1, 1, 1, 1]))

def test_properties_check():

    # test that storage values ignored for steady state
    mf = flopy.modflow.Modflow(version='mf2005',
                               model_ws='temp')
    dis = flopy.modflow.ModflowDis(mf, nrow=2, ncol=2, nper=3, steady=True)
    lpf = flopy.modflow.ModflowLpf(mf, sy=np.ones((2, 2)), ss=np.ones((2, 2)))
    chk = lpf.check()
    assert len(chk.summary_array) == 0

    # test k values check
    lpf = flopy.modflow.ModflowLpf(mf,
                                   hk=np.array([[1, 1e10], [1, -1]]),
                                   hani=np.array([[1, 1], [1, 0]]),
                                   vka=np.array([[1, 0], [1, 1e-20]]))
    chk = lpf.check()
    ind1 = np.array([True if list(inds) == [0, 1, 1]
                     else False for inds in chk.summary_array[['k', 'i', 'j']]])
    ind1_errors = chk.summary_array[ind1]['desc']
    ind2 = np.array([True if list(inds) == [0, 0, 1]
                     else False for inds in chk.summary_array[['k', 'i', 'j']]])
    ind2_errors = chk.summary_array[ind1]['desc']
    assert 'zero or negative horizontal hydraulic conductivity values' in ind1_errors
    assert 'horizontal hydraulic conductivity values below checker threshold of 1e-11' in ind1_errors
    assert 'vertical hydraulic conductivity values below checker threshold of 1e-11' in ind1_errors
    assert 'horizontal hydraulic conductivity values above checker threshold of 100000.0' in ind2_errors
    assert 'zero or negative vertical hydraulic conductivity values' in ind2_errors

    j=2

if __name__ == '__main__':
    #test_checker_on_load()
    test_bcs_check()
    test_properties_check()
=======
    dis = flopy.modflow.ModflowDis(mf, top=100, botm=95)
    bas = flopy.modflow.ModflowBas(mf, ibound=np.array([[0, 1], [1, 1]]))
    ghb = flopy.modflow.ModflowGhb(mf,
                                   stress_period_data={0: [0, 0, 0, 100, 1]})
    riv = flopy.modflow.ModflowRiv(mf, stress_period_data={
        0: [[0, 0, 0, 101, 10, 100],
            [0, 0, 1, 80, 10, 90]]})
    chk = ghb.check()
    assert chk.summary_array['desc'][0] == 'BC in inactive cell'
    chk = riv.check()
    assert chk.summary_array['desc'][3] == 'RIV stage below rbots'
    assert np.array_equal(chk.summary_array['j'], np.array([0, 1, 1, 1]))


if __name__ == '__main__':
    for mfnam in testmodels:
        checker_on_load(mfnam)
    test_bcs_check()
>>>>>>> 1ec47cc6
<|MERGE_RESOLUTION|>--- conflicted
+++ resolved
@@ -25,7 +25,6 @@
 def test_bcs_check():
     mf = flopy.modflow.Modflow(version='mf2005',
                                model_ws='temp')
-<<<<<<< HEAD
 
     # test check for isolated cells
     dis = flopy.modflow.ModflowDis(mf, nlay=2, nrow=3, ncol=3, top=100, botm=95)
@@ -82,26 +81,7 @@
     j=2
 
 if __name__ == '__main__':
-    #test_checker_on_load()
-    test_bcs_check()
-    test_properties_check()
-=======
-    dis = flopy.modflow.ModflowDis(mf, top=100, botm=95)
-    bas = flopy.modflow.ModflowBas(mf, ibound=np.array([[0, 1], [1, 1]]))
-    ghb = flopy.modflow.ModflowGhb(mf,
-                                   stress_period_data={0: [0, 0, 0, 100, 1]})
-    riv = flopy.modflow.ModflowRiv(mf, stress_period_data={
-        0: [[0, 0, 0, 101, 10, 100],
-            [0, 0, 1, 80, 10, 90]]})
-    chk = ghb.check()
-    assert chk.summary_array['desc'][0] == 'BC in inactive cell'
-    chk = riv.check()
-    assert chk.summary_array['desc'][3] == 'RIV stage below rbots'
-    assert np.array_equal(chk.summary_array['j'], np.array([0, 1, 1, 1]))
-
-
-if __name__ == '__main__':
     for mfnam in testmodels:
         checker_on_load(mfnam)
     test_bcs_check()
->>>>>>> 1ec47cc6
+    test_properties_check()