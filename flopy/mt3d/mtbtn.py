"""
mtbtn module. Contains the Mt3dBtn class. Note that the user can access
the Mt3dBtn class as `flopy.mt3d.Mt3dBtn`.

Additional information for this MT3DMS package can be found in the MT3DMS
User's Manual.

"""

import numpy as np
# from numpy import empty,array
from ..pakbase import Package
from ..utils import Util2d, Util3d, read1d
import warnings

def read1d_fixed(f, a, nvalperline=8):
    """
    Read a 10 real value array (such as TIMPRS) and return it
    as a.

    Parameters
    ----------
    f : file handle
    a : np.ndarray
        array to fill

    Returns
    -------
    a : np.ndarray

    """
    done = False
    icount = 0
    while True:
        line = f.readline()
        istart = 0
        istop = 10
        for i in range(nvalperline):
            a[icount] = float(line[istart: istop])
            istart = istop
            istop += 10
            if icount == a.shape[0] - 1:
                done = True
                break
            icount += 1
        if done:
            break
    return

class Mt3dBtn(Package):
    """
    Basic Transport Package Class.

    Parameters
    ----------
    model : model object
        The model object (of type :class:`flopy.mt3dms.mt.Mt3dms`) to which
        this package will be added.
    MFStyleArr : str
        Specifies whether or not to read arrays using the MODFLOW array reader
        format or the original MT3DMS array reader
    DRYCell : str
        Specifies whether or not to route mass through dry cells.  When MF-NWT
        is used to generate the flow-transport link file, this is a distinct
        possibility.
    Legacy99Stor : str
        Specifies whether or not to use the storage formulation used in MT3DMS
    FTLPrint : str
        Specifies if flow-transport link terms (cell-by-cell flows) should be
        echoed to the MT3D-USGS listing file.
    NoWetDryPrint : str
        Specifies whether or not to suppress wet/dry messaging in the MT3D-USGS
        listing file.
    OmitDryBudg : str
        Specifies whether or not to include the mass flux terms through dry
        cells in the mass budget written to the listing file.
    AltWTSorb : str
        Specifies whether or not to use the MT3DMS formulation (this keyword
        omitted) for the solid phase, whereby the entire cell thickness is
        available for interacting with the aqueous phase, even though the
        aqueous phase may only occupy a portion of the cell's thickness.  When
        used, only the saturated portion of the cell is available for sorbing
    ncomp : int
        The total number of chemical species in the simulation. (default is
        None, will be changed to 1 if sconc is single value)
    mcomp : int
        The total number of 'mobile' species (default is 1). mcomp must be
        equal or less than ncomp.
    tunit : str
        The name of unit for time (default is 'D', for 'days'). Used for
        identification purposes only.
    lunit : str
        The name of unit for length (default is 'M', for 'meters'). Used for
        identification purposes only.
    munit : str
        The name of unit for mass (default is 'KG', for 'kilograms'). Used for
        identification purposes only.
    prsity : float or array of floats (nlay, nrow, ncol)
        The effective porosity of the porous medium in a single porosity
        system, or the mobile porosity in a dual-porosity medium (the immobile
        porosity is defined through the Chemical Reaction Package. (default is
        0.25).
    icbund : int or array of ints (nlay, nrow, ncol)
        The icbund array specifies the boundary condition type for solute
        species (shared by all species). If icbund = 0, the cell is an inactive
        concentration cell; If icbund < 0, the cell is a constant-concentration
        cell; If icbund > 0, the cell is an active concentration cell where the
        concentration value will be calculated. (default is 1).
    sconc : float, array of (nlay, nrow, ncol), or filename, or a list (length
        ncomp) of these for multi-species simulations
        The starting concentration for the solute transport simulation.
    cinact : float
        The value for indicating an inactive concentration cell. (default is
        1e30).
    thkmin : float
        The minimum saturated thickness in a cell, expressed as the decimal
        fraction of its thickness, below which the cell is considered inactive.
        (default is 0.01).
    ifmtcn : int
        A flag/format code indicating how the calculated concentration should
        be printed to the standard output text file. Format codes for printing
        are listed in Table 3 of the MT3DMS manual. If ifmtcn > 0 printing is
        in wrap form; ifmtcn < 0 printing is in strip form; if ifmtcn = 0
        concentrations are not printed. (default is 0).
    ifmtnp : int
        A flag/format code indicating how the number of particles should
        be printed to the standard output text file. The convention is
        the same as for ifmtcn. (default is 0).
    ifmtrf : int
        A flag/format code indicating how the calculated retardation factor
        should be printed to the standard output text file. The convention is
        the same as for ifmtcn. (default is 0).
    ifmtdp : int
        A flag/format code indicating how the distance-weighted dispersion
        coefficient should be printed to the standard output text file. The
        convention is the same as for ifmtcn. (default is 0).
    savucn : bool
        A logical flag indicating whether the concentration solution should be
        saved in an unformatted file. (default is True).
    nprs : int
        A flag indicating (i) the frequency of the output and
        (ii) whether the output frequency is specified in terms
        of total elapsed simulation time or the transport step number. If
        nprs > 0 results will be saved at the times as specified in timprs;
        if nprs = 0, results will not be saved except at the end of simulation;
        if NPRS < 0, simulation results will be saved whenever the number of
        transport steps is an even multiple of nprs. (default is 0).
    timprs : list of floats
        The total elapsed time at which the simulation results are saved. The
        number of entries in timprs must equal nprs. (default is None).
    obs: array of int
        An array with the cell indices (layer, row, column) for which the
        concentration is to be printed at every transport step. (default is
        None).  obs indices must be entered as zero-based numbers as a 1 is
        added to them before writing to the btn file.
    nprobs: int
        An integer indicating how frequently the concentration at the specified
        observation points should be saved. (default is 1).
    chkmas: bool
        A logical flag indicating whether a one-line summary of mass balance
        information should be printed. (default is True).
    nprmas: int
        An integer indicating how frequently the mass budget information
        should be saved. (default is 1).
    dt0: float
        The user-specified initial transport step size within each time-step 
        of the flow solution. (default is 0).
    mxstrn: int
        The maximum number of transport steps allowed within one time step
        of the flow solution. (default is 50000).
    ttsmult: float
        The multiplier for successive transport steps within a flow time-step
        if the GCG solver is used and the solution option for the advection
        term is the standard finite-difference method. (default is 1.0).
    ttsmax: float
        The maximum transport step size allowed when transport step size
        multiplier TTSMULT > 1.0. (default is 0).
    species_names: list of str
        A list of names for every species in the simulation.
    extension : string
        Filename extension (default is 'btn')

    Attributes
    ----------

    Methods
    -------

    See Also
    --------

    Notes
    -----

    Examples
    --------

    >>> import flopy
    >>> mt = flopy.mt3dms.Mt3dms()
    >>> btn = flopy.mt3dms.Mt3dBtn(mt)

    """
    unitnumber = 31
    def __init__(self, model, MFStyleArr=False, DRYCell=False,
                 Legacy99Stor=False, FTLPrint=False, NoWetDryPrint=False,
                 OmitDryBud=False, AltWTSorb=False, nlay=None, nrow=None,
                 ncol=None, nper=None, ncomp=1, mcomp=1, tunit='D', lunit='M',
                 munit='KG', laycon=None, delr=None, delc=None, htop=None,
                 dz=None, prsity=0.30, icbund=1,
                 sconc=0.0, cinact=1e30, thkmin=0.01, ifmtcn=0, ifmtnp=0,
                 ifmtrf=0, ifmtdp=0, savucn=True, nprs=0, timprs=None,
                 obs=None, nprobs=1, chkmas=True, nprmas=1,
                 perlen=None, nstp=None, tsmult=None, ssflag=None, dt0=0,
                 mxstrn=50000, ttsmult=1.0, ttsmax=0,
                 species_names=None, extension='btn',
                 unitnumber=None, filenames=None,
                 **kwargs):

        if unitnumber is None:
            unitnumber = Mt3dBtn.defaultunit()

        # set filenames
        if filenames is None:
            filenames = [None]
        elif isinstance(filenames, str):
            filenames = [filenames]

        # Fill namefile items
        name = [Mt3dBtn.ftype()]
        units = [unitnumber]
        extra = ['']

        # set package name
        fname = [filenames[0]]

        # Call ancestor's init to set self.parent, extension, name and unit number
        Package.__init__(self, model, extension=extension, name=name,
                         unit_number=units, extra=extra, filenames=fname)

        # Set these variables from the Modflow model (self.parent.mf) unless
        # they are specified in the constructor.
        self.setmodflowvars(nlay, nrow, ncol, nper, laycon, delr, delc, htop,
                            dz, perlen, nstp, tsmult)

        # Make the rest of the assignments
        self.heading1 = '# BTN for MT3DMS, generated by Flopy.'
        self.heading2 = '#'
        self.MFStyleArr = MFStyleArr
        if self.MFStyleArr:
            model.free_format = True
            model.array_format = None
        self.DRYCell = DRYCell
        self.Legacy99Stor = Legacy99Stor
        self.FTLPrint = FTLPrint
        self.NoWetDryPrint = NoWetDryPrint
        self.OmitDryBud = OmitDryBud
        self.AltWTSorb = AltWTSorb
        self.ncomp = ncomp
        self.mcomp = mcomp
        self.tunit = tunit
        self.lunit = lunit
        self.munit = munit
        self.cinact = cinact
        self.thkmin = thkmin
        self.ifmtcn = ifmtcn
        self.ifmtnp = ifmtnp
        self.ifmtrf = ifmtrf
        self.ifmtdp = ifmtdp
        self.savucn = savucn
        self.nprs = nprs
        self.timprs = timprs
        self.obs = obs
        if obs is not None:
            if isinstance(obs, list):
                obs = np.array(obs)
            if obs.ndim != 2:
                raise Exception('obs must be (or be convertible to) a 2d array')
        self.nprobs = nprobs
        self.chkmas = chkmas
        self.nprmas = nprmas
        if species_names is None:
            species_names = []
        self.species_names = species_names
        self.prsity = Util3d(model, (self.nlay, self.nrow, self.ncol),
                              np.float32, prsity, name='prsity',
                              locat=self.unit_number[0],
                              array_free_format=False)
        self.icbund = Util3d(model, (self.nlay, self.nrow, self.ncol), np.int,
                              icbund, name='icbund',
                              locat=self.unit_number[0],
                             array_free_format=False)
        self.ssflag = ssflag
        self.dt0 = Util2d(model, (self.nper,), np.float32, dt0, name='dt0',
                          array_free_format=False)
        self.mxstrn = Util2d(model, (self.nper,), np.int, mxstrn,
                              name='mxstrn')
        self.ttsmult = Util2d(model, (self.nper,), np.float32, ttsmult,
                               name='ttmult')
        self.ttsmax = Util2d(model, (self.nper,), np.float32, ttsmax,
                              name='ttsmax')

        # Do some fancy stuff for multi-species concentrations
        self.sconc = []
        u3d = Util3d(model, (self.nlay, self.nrow, self.ncol), np.float32,
                     sconc, name='sconc1', locat=self.unit_number[0],
                     array_free_format=False)
        self.sconc.append(u3d)
        if ncomp > 1:
            for icomp in range(2, ncomp + 1):
                name = "sconc" + str(icomp)
                val = 0.0
                if name in kwargs:
                    val = kwargs.pop(name)
                else:
                    print("BTN: setting sconc for component " +
                          str(icomp) + " to zero, kwarg name " +
                          name)
                u3d = Util3d(model, (self.nlay, self.nrow, self.ncol),
                             np.float32, val, name=name,
                             locat=self.unit_number[0],
                             array_free_format=False)
                self.sconc.append(u3d)

        # Check to make sure that all kwargs have been consumed
        if len(list(kwargs.keys())) > 0:
            raise Exception("BTN error: unrecognized kwargs: " +
                            ' '.join(list(kwargs.keys())))

        # Finally add self to parent's package list and return
        self.parent.add_package(self)
        return

    def setmodflowvars(self, nlay, nrow, ncol, nper, laycon, delr, delc, htop,
                            dz, perlen, nstp, tsmult):
        """
        Set these variables from the MODFLOW model, if it exists

        """
        # Members that may come from a modflow model (model.mf)
        validmfdis = True
        try:
            dum = self.parent.mf.dis.nlay
            mf = self.parent.mf
        except:
            validmfdis = False

        mfvarlist = [nlay, nrow, ncol, nper, laycon, delr, delc, htop, dz,
                     perlen, nstp, tsmult]
        if not validmfdis:
            for v in mfvarlist:
                s = 'BTN error. Required input is None, but no modflow model.'
                s += ' If no modflow model is passed to Mt3dms, then values '
                s += 'must be specified in the BTN constructor for: '
                s += 'nlay, nrow, ncol, nper, laycon, delr, delc, htop, dz, '
                s += 'perlen, nstp, and tsmult.'
                if v is None:
                    raise Exception(s)

        if nlay is not None:
            self.nlay = nlay
        else:
            self.nlay = mf.dis.nlay

        if nrow is not None:
            self.nrow = nrow
        else:
            self.nrow = mf.dis.nrow

        if ncol is not None:
            self.ncol = ncol
        else:
            self.ncol = mf.dis.ncol

        if nper is not None:
            self.nper = nper
        else:
            self.nper = mf.dis.nper

        nlay = self.nlay
        nrow = self.nrow
        ncol = self.ncol
        nper = self.nper

        if delr is not None:
            self.delr = Util2d(self.parent, (ncol,), np.float32, delr,
                                name='delr',
                                locat=self.unit_number[0],
                                array_free_format=False)
        else:
            self.delr = Util2d(self.parent, (ncol,), np.float32,
                                mf.dis.delr.get_value(),
                                name='delr',
                                locat=self.unit_number[0],
                                array_free_format=False)

        if delc is not None:
            self.delc = Util2d(self.parent, (nrow,), np.float32, delc,
                                name='delc',
                                locat=self.unit_number[0])
        else:
            self.delc = Util2d(self.parent, (nrow,), np.float32,
                                mf.dis.delc.get_value(),
                                name='delc',
                                locat=self.unit_number[0],
                                array_free_format=False)

        if htop is not None:
            self.htop = Util2d(self.parent, (nrow, ncol), np.float32, htop,
                                name='htop',
                                locat=self.unit_number[0],
                                array_free_format=False)
        else:
            self.htop = Util2d(self.parent, (nrow, ncol), np.float32,
                                mf.dis.top.get_value(),
                                name='htop',
                                locat=self.unit_number[0],
                                array_free_format=False)

        if dz is not None:
            self.dz = Util3d(self.parent, (nlay, nrow, ncol), np.float32, dz,
                              name='dz',
                              locat=self.unit_number[0],
                              array_free_format=False)
        else:
            thickness = mf.dis.thickness.get_value()
            self.dz = Util3d(self.parent, (nlay, nrow, ncol), np.float32,
                              thickness, name='dz',
                              locat=self.unit_number[0],
                              array_free_format=False)

        if perlen is not None:
            self.perlen = Util2d(self.parent, (nper,), np.float32, perlen,
                                  name='perlen',
                                  locat=self.unit_number[0])
        else:
            self.perlen = Util2d(self.parent, (nper,), np.float32,
                                  mf.dis.perlen.get_value(),
                                  name='perlen',
                                  locat=self.unit_number[0])

        if nstp is not None:
            self.nstp = Util2d(self.parent, (nper,), np.int, nstp,
                                name='nstp',
                                locat=self.unit_number[0])
        else:
            self.nstp = Util2d(self.parent, (nper,), np.int,
                                mf.dis.nstp.get_value(),
                                name='nstp',
                                locat=self.unit_number[0])

        if tsmult is not None:
            self.tsmult = Util2d(self.parent, (nper,), np.float32, tsmult,
                                  name='tsmult',
                                  locat=self.unit_number[0])
        else:
            self.tsmult = Util2d(self.parent, (nper,), np.float32,
                                  mf.dis.tsmult.get_value(),
                                  name='tsmult',
                                  locat=self.unit_number[0])

        self.laycon = None
        if laycon is not None:
            self.laycon = Util2d(self.parent, (nlay,), np.int, laycon,
                                  name='laycon',
                                  locat=self.unit_number[0])
        else:
            flow_package = mf.get_package('BCF6')
            if flow_package is not None:
                self.laycon = Util2d(self.parent, (nlay,), np.int,
                                      flow_package.laycon.get_value(),
                                      name='laycon',
                                      locat=self.unit_number[0])
            else:
                flow_package = mf.get_package('LPF')
                if flow_package is not None:
                    self.laycon = Util2d(self.parent, (nlay,),
                                          np.int, flow_package.laytyp.get_value(),
                                          name='laycon', locat=self.unit_number[0])

        s = 'BTN warning. Laycon has not been set.  A modflow model with a '
        s += ' BCF or LPF package does not exist and laycon was not passed '
        s += ' to the BTN constructor.  Setting laycon to 1 (convertible).'
        if self.laycon is None:
            warnings.warn(s)
            self.laycon = Util2d(self.parent, (nlay,), np.int, 1,
                                  name='laycon',
                                  locat=self.unit_number[0])
        return

    def write_file(self):
        """
        Write the package file

        Returns
        -------
        None

        """
        # Open file for writing
        f_btn = open(self.fn_path, 'w')

        # A1,2
        f_btn.write('#{0:s}\n#{1:s}\n'.format(self.heading1, self.heading2))

        # A3; Keywords
        # Build a string of the active keywords
        str1 = ''
        if self.MFStyleArr:
            str1 += ' MODFLOWSTYLEARRAYS'
        if self.DRYCell:
            str1 += ' DRYCELL'
        if self.Legacy99Stor:
            str1 += ' LEGACY99STORAGE'
        if self.FTLPrint:
            str1 += ' FTLPRINT'
        if self.NoWetDryPrint:
            str1 += ' NOWETDRYPRINT'
        if self.OmitDryBud:
            str1 += ' OMITDRYCELLBUDGET'
        if self.AltWTSorb:
            str1 += ' ALTWTSORB'

        if str1 != '':
            f_btn.write(str1 + '\n')

        # A3
        f_btn.write('{0:10d}{1:10d}{2:10d}{3:10d}{4:10d}{5:10d}\n'
                    .format(self.nlay, self.nrow, self.ncol, self.nper,
                            self.ncomp, self.mcomp))

        # A4
        f_btn.write('{0:4s}{1:4s}{2:4s}\n' \
                    .format(self.tunit, self.lunit, self.munit))

        # A5
        if (self.parent.adv != None):
            f_btn.write('{0:2s}'.format('T'))
        else:
            f_btn.write('{0:2s}'.format('F'))
        if (self.parent.dsp != None):
            f_btn.write('{0:2s}'.format('T'))
        else:
            f_btn.write('{0:2s}'.format('F'))
        if (self.parent.ssm != None):
            f_btn.write('{0:2s}'.format('T'))
        else:
            f_btn.write('{0:2s}'.format('F'))
        if (self.parent.rct != None):
            f_btn.write('{0:2s}'.format('T'))
        else:
            f_btn.write('{0:2s}'.format('F'))
        if (self.parent.gcg != None):
            f_btn.write('{0:2s}'.format('T'))
        else:
            f_btn.write('{0:2s}'.format('F'))
        f_btn.write('\n')

        # A6
        self.laycon.set_fmtin('(40I2)')
        f_btn.write(self.laycon.string)

        # A7
        f_btn.write(self.delr.get_file_entry())

        # A8
        f_btn.write(self.delc.get_file_entry())

        # A9
        f_btn.write(self.htop.get_file_entry())

        # A10
        f_btn.write(self.dz.get_file_entry())

        # A11
        f_btn.write(self.prsity.get_file_entry())

        # A12
        f_btn.write(self.icbund.get_file_entry())

        # A13
        # Starting concentrations
        for s in range(len(self.sconc)):
            f_btn.write(self.sconc[s].get_file_entry())

        # A14
        f_btn.write('{0:10.0E}{1:10.4f}\n' \
                    .format(self.cinact, self.thkmin))

        # A15
        f_btn.write('{0:10d}{1:10d}{2:10d}{3:10d}' \
                    .format(self.ifmtcn, self.ifmtnp, self.ifmtrf, self.ifmtdp))
        if (self.savucn == True):
            ss = 'T'
        else:
            ss = 'F'
        f_btn.write('{0:>10s}\n'.format(ss))

        # A16, A17
        if self.timprs is None:
            f_btn.write('{0:10d}\n'.format(self.nprs))
        else:
            f_btn.write('{0:10d}\n'.format(len(self.timprs)))
            timprs = Util2d(self.parent, (len(self.timprs),),
                             np.float32, self.timprs, name='timprs',
                             fmtin='(8G10.4)')
            timprs.format.fortran = '(8G10.4)'
            f_btn.write(timprs.string)

        # A18, A19
        if self.obs is None:
            f_btn.write('{0:10d}{1:10d}\n'.format(0, self.nprobs))
        else:
            nobs = self.obs.shape[0]
            f_btn.write('{0:10d}{1:10d}\n'.format(nobs, self.nprobs))
            for i in range(nobs):
                f_btn.write('{0:10d}{1:10d}{2:10d}\n' \
                            .format(self.obs[i, 0] + 1, self.obs[i, 1] + 1,
                                    self.obs[i, 2] + 1))

        # A20 CHKMAS, NPRMAS
        if (self.chkmas == True):
            ss = 'T'
        else:
            ss = 'F'
        f_btn.write('{0:>10s}{1:10d}\n'.format(ss, self.nprmas))


        # A21, 22, 23 PERLEN, NSTP, TSMULT
        for t in range(self.nper):
            s = '{0:10.4G}{1:10d}{2:10.4G}'.format(self.perlen[t],
                                                     self.nstp[t],
                                                     self.tsmult[t])
            if self.ssflag is not None:
                s += ' ' + self.ssflag[t]
            s += '\n'
            f_btn.write(s)
            f_btn.write('{0:10.4G}{1:10d}{2:10.4G}{3:10.4G}\n'
                        .format(self.dt0[t], self.mxstrn[t],
                                self.ttsmult[t], self.ttsmax[t]))
        f_btn.close()
        return

    @staticmethod
    def load(f, model, ext_unit_dict=None):
        """
        Load an existing package.

        Parameters
        ----------
        f : filename or file handle
            File to load.
        model : model object
            The model object (of type :class:`flopy.mt3d.mt.Mt3dms`) to
            which this package will be added.
        ext_unit_dict : dictionary, optional
            If the arrays in the file are specified using EXTERNAL,
            or older style array control records, then `f` should be a file
            handle.  In this case ext_unit_dict is required, which can be
            constructed using the function
            :class:`flopy.utils.mfreadnam.parsenamefile`.

        Returns
        -------
        btn :  Mt3dBtn object
            Mt3dBtn object.

        Examples
        --------

        >>> import flopy
        >>> mt = flopy.mt3d.Mt3dms()
        >>> btn = flopy.mt3d.Mt3dBtn.load('test.btn', mt)

        """
        if not hasattr(f, 'read'):
            filename = f
            f = open(filename, 'r')

        # A1
        if model.verbose:
            print('   loading COMMENT LINES A1 AND A2...')
        line = f.readline()
        if model.verbose:
            print('A1: '.format(line.strip()))

        # A2
        line = f.readline()
        if model.verbose:
            print('A2: '.format(line.strip()))

        # New keyword options in MT3D-USGS are found here
        line = f.readline()
        m_arr = line.strip().split()

        # Set default values for the keywords
        MFStyleArr = False
        DRYCell = False
        Legacy99Stor = False
        FTLPrint = False
        NoWetDryPrint = False
        OmitDryBud = False
        AltWTSorb = False
        if m_arr[0].strip().isdigit() is not True:  # If m_arr[0] is not a digit, it is a keyword
            for i in range(0, len(m_arr)):
                if m_arr[i].upper() == "MODFLOWSTYLEARRAYS":
                    MFStyleArr = True
                    model.array_format = None
                    model.free_format = True
                if m_arr[i].upper() == "DRYCELL":
                    DRYCell = True
                if m_arr[i].upper() == "LEGACY99STORAGE":
                    Legacy99Stor = True
                if m_arr[i].upper() == "FTLPRINT":
                    FTLPrint = True
                if m_arr[i].upper() == "NOWETDRYPRINT":
                    NoWetDryPrint = True
                if m_arr[i].upper() == "OMITDRYCELLBUDGET":
                    OmitDryBud = True
                if m_arr[i].upper() == "AltWTSorb":
                    AltWTSorb = True

        # A3
        if model.verbose:
            print('   loading NLAY, NROW, NCOL, NPER, NCOMP, MCOMP...')
        if m_arr[0].isdigit() is False:
            line = f.readline()
        nlay = int(line[0:10])
        nrow = int(line[11:20])
        ncol = int(line[21:30])
        nper = int(line[31:40])
        try:
            ncomp = int(line[41:50])
        except:
            ncomp = 1
        try:
            mcomp = int(line[51:60])
        except:
            mcomp = 1
        if model.verbose:
            print('   NLAY {}'.format(nlay))
            print('   NROW {}'.format(nrow))
            print('   NCOL {}'.format(ncol))
            print('   NPER {}'.format(nper))
            print('   NCOMP {}'.format(ncomp))
            print('   MCOMP {}'.format(mcomp))

        if model.verbose:
            print('   loading TUNIT, LUNIT, MUNIT...')
        line = f.readline()
        tunit = line[0:4]
        lunit = line[4:8]
        munit = line[8:12]
        if model.verbose:
            print('   TUNIT {}'.format(tunit))
            print('   LUNIT {}'.format(lunit))
            print('   MUNIT {}'.format(munit))

        if model.verbose:
            print('   loading TRNOP...')
        trnop = f.readline()[:20].strip().split()
        if model.verbose:
            print('   TRNOP {}'.format(trnop))

        if model.verbose:
            print('   loading LAYCON...')
        laycon = np.empty((nlay), np.int)
        laycon = read1d(f, laycon)
        if model.verbose:
            print('   LAYCON {}'.format(laycon))

        if model.verbose:
            print('   loading DELR...')
        delr = Util2d.load(f, model, (ncol, 1), np.float32, 'delr',
                            ext_unit_dict, array_format="mt3d")
        if model.verbose:
            print('   DELR {}'.format(delr))

        if model.verbose:
            print('   loading DELC...')
        delc = Util2d.load(f, model, (nrow, 1), np.float32, 'delc',
                            ext_unit_dict, array_format="mt3d")
        if model.verbose:
            print('   DELC {}'.format(delc))

        if model.verbose:
            print('   loading HTOP...')
        htop = Util2d.load(f, model, (nrow, ncol), np.float32, 'htop',
                            ext_unit_dict, array_format="mt3d")
        if model.verbose:
            print('   HTOP {}'.format(htop))

        if model.verbose:
            print('   loading DZ...')
        dz = Util3d.load(f, model, (nlay, nrow, ncol), np.float32, 'dz',
                          ext_unit_dict, array_format="mt3d")
        if model.verbose:
            print('   DZ {}'.format(dz))

        if model.verbose:
            print('   loading PRSITY...')
        prsity = Util3d.load(f, model, (nlay, nrow, ncol), np.float32, 'prsity',
                              ext_unit_dict, array_format="mt3d")
        if model.verbose:
            print('   PRSITY {}'.format(prsity))

        if model.verbose:
            print('   loading ICBUND...')
        icbund = Util3d.load(f, model, (nlay, nrow, ncol), np.int, 'icbund',
                              ext_unit_dict, array_format="mt3d")
        if model.verbose:
            print('   ICBUND {}'.format(icbund))

        if model.verbose:
            print('   loading SCONC...')
        kwargs = {}
        sconc = Util3d.load(f, model, (nlay, nrow, ncol), np.float32, 'sconc1',
                             ext_unit_dict, array_format="mt3d")
        if ncomp > 1:
            for icomp in range(2, ncomp + 1):
                name = "sconc" + str(icomp)
                if model.verbose:
                    print('   loading {}...'.format(name))
                u3d = Util3d.load(f, model, (nlay, nrow, ncol), np.float32,
                                   name, ext_unit_dict, array_format="mt3d")
                kwargs[name] = u3d
        if model.verbose:
            print('   SCONC {}'.format(sconc))

        if model.verbose:
            print('   loading CINACT, THCKMIN...')
        line = f.readline()
        cinact = float(line[0:10])
        try:
            thkmin = float(line[10:20])
        except:
            thkmin = 0.01
        if model.verbose:
            print('   CINACT {}'.format(cinact))
            print('   THKMIN {}'.format(thkmin))

        if model.verbose:
            print('   loading IFMTCN, IFMTNP, IFMTRF, IFMTDP, SAVUCN...')
        line = f.readline()
        ifmtcn = int(line[0:10])
        ifmtnp = int(line[10:20])
        ifmtrf = int(line[20:30])
        ifmtdp = int(line[30:40])
        savucn = False
        if 't' in line[40:50].lower():
            savucn = True
        if model.verbose:
            print('   IFMTCN {}'.format(ifmtcn))
            print('   IFMTNP {}'.format(ifmtnp))
            print('   IFMTRF {}'.format(ifmtrf))
            print('   IFMTDP {}'.format(ifmtdp))
            print('   SAVUCN {}'.format(savucn))

        if model.verbose:
            print('   loading NPRS...')
        line = f.readline()
        nprs = int(line[0:10])
        if model.verbose:
            print('   NPRS {}'.format(nprs))

        timprs = None
        if nprs > 0:
            if model.verbose:
                print('   loading TIMPRS...')
            timprs = np.empty((nprs), dtype=np.float32)
            read1d_fixed(f, timprs)
            if model.verbose:
                print('   TIMPRS {}'.format(timprs))

        if model.verbose:
            print('   loading NOBS, NPROBS...')
        line = f.readline()
        nobs = int(line[0:10])
        try:
            nprobs = int(line[10:20])
        except:
            nprobs = 1
        if model.verbose:
            print('   NOBS {}'.format(nobs))
            print('   NPROBS {}'.format(nprobs))

        obs = None
        if nobs > 0:
            if model.verbose:
                print('   loading KOBS, IOBS, JOBS...')
            obs = []
            for l in range(nobs):
                line = f.readline()
                k = int(line[0:10])
                i = int(line[10:20])
                j = int(line[20:30])
                obs.append([k, i, j])
            obs = np.array(obs)
            if model.verbose:
                print('   OBS {}'.format(obs))

        if model.verbose:
            print('   loading CHKMAS, NPRMAS...')
        line = f.readline()
        chkmas = False
        if 't' in line[0:10].lower():
            chkmas = True
        try:
            nprmas = int(line[10:20])
        except:
            nprmas = 1
        if model.verbose:
            print('   CHKMAS {}'.format(chkmas))
            print('   NPRMAS {}'.format(nprmas))


        if model.verbose:
            print('   loading PERLEN, NSTP, TSMULT, TSLNGH, DT0, MXSTRN, TTSMULT, TTSMAX...')
        dt0, mxstrn, ttsmult, ttsmax = [], [], [], []
        perlen = []
        nstp = []
        tsmult = []
        tslngh = []
        ssflag = []
        for kper in range(nper):
            line = f.readline()
            perlen.append(float(line[0:10]))
            nstp.append(int(line[10:20]))
            tsmult.append(float(line[20:30]))
            sf = ' '
            ll = line[30:].strip().split()
            if len(ll) > 0:
                if 'sstate' in ll[0].lower():
                    sf = 'SState'
            ssflag.append(sf)

            if tsmult[-1] < 0:
                t = np.empty((nstp[-1]), dtype=np.float32)
                read1d(f, t)
                tslngh.append(t)
                raise Exception("tsmult <= 0 not supported")

            line = f.readline()
            dt0.append(float(line[0:10]))
            mxstrn.append(int(line[10:20]))
            ttsmult.append(float(line[20:30]))
            ttsmax.append(float(line[30:40]))

        if model.verbose:
            print('   PERLEN {}'.format(perlen))
            print('   NSTP {}'.format(nstp))
            print('   TSMULT {}'.format(tsmult))
            print('   SSFLAG {}'.format(ssflag))
            print('   TSLNGH {}'.format(tslngh))
            print('   DT0 {}'.format(dt0))
            print('   MXSTRN {}'.format(mxstrn))
            print('   TTSMULT {}'.format(ttsmult))
            print('   TTSMAX {}'.format(ttsmax))

        # Close the file
        f.close()

<<<<<<< HEAD
        btn = Mt3dBtn(model, MFStyleArr=MFStyleArr, DRYCell=DRYCell,
                      Legacy99Stor=Legacy99Stor, FTLPrint=FTLPrint,
                      NoWetDryPrint=NoWetDryPrint, OmitDryBud=OmitDryBud,
                      AltWTSorb=AltWTSorb, nlay=nlay, nrow=nrow, ncol=ncol,
                      nper=nper, ncomp=ncomp, mcomp=mcomp, tunit=tunit,
=======
        # set package unit number
        unitnumber = None
        filenames = [None]
        if ext_unit_dict is not None:
            unitnumber, filenames[0] = \
                model.get_ext_dict_attr(ext_unit_dict,
                                        filetype=Mt3dBtn.ftype())

        btn = Mt3dBtn(model, nlay=nlay, nrow=nrow, ncol=ncol, nper=nper,
                      ncomp=ncomp, mcomp=mcomp, tunit=tunit,
>>>>>>> d3f79cb1
                      laycon=laycon, delr=delr, delc=delc, htop=htop, dz=dz,
                      lunit=lunit, munit=munit, prsity=prsity, icbund=icbund,
                      sconc=sconc, cinact=cinact, thkmin=thkmin,
                      ifmtcn=ifmtcn, ifmtnp=ifmtnp, ifmtrf=ifmtrf,
                      ifmtdp=ifmtdp, savucn=savucn, nprs=nprs,
                      timprs=timprs, obs=obs, nprobs=nprobs, chkmas=chkmas,
                      nprmas=nprmas, perlen=perlen, nstp=nstp, tsmult=tsmult,
                      ssflag=ssflag, dt0=dt0, mxstrn=mxstrn, ttsmult=ttsmult,
                      ttsmax=ttsmax,
                      unitnumber=unitnumber, filenames=filenames,
                      **kwargs)
        return btn

    @staticmethod
    def ftype():
        return 'BTN'

    @staticmethod
    def defaultunit():
        return 31
<|MERGE_RESOLUTION|>--- conflicted
+++ resolved
@@ -1,999 +1,902 @@
-"""
-mtbtn module. Contains the Mt3dBtn class. Note that the user can access
-the Mt3dBtn class as `flopy.mt3d.Mt3dBtn`.
-
-Additional information for this MT3DMS package can be found in the MT3DMS
-User's Manual.
-
-"""
-
-import numpy as np
-# from numpy import empty,array
-from ..pakbase import Package
-from ..utils import Util2d, Util3d, read1d
-import warnings
-
-def read1d_fixed(f, a, nvalperline=8):
-    """
-    Read a 10 real value array (such as TIMPRS) and return it
-    as a.
-
-    Parameters
-    ----------
-    f : file handle
-    a : np.ndarray
-        array to fill
-
-    Returns
-    -------
-    a : np.ndarray
-
-    """
-    done = False
-    icount = 0
-    while True:
-        line = f.readline()
-        istart = 0
-        istop = 10
-        for i in range(nvalperline):
-            a[icount] = float(line[istart: istop])
-            istart = istop
-            istop += 10
-            if icount == a.shape[0] - 1:
-                done = True
-                break
-            icount += 1
-        if done:
-            break
-    return
-
-class Mt3dBtn(Package):
-    """
-    Basic Transport Package Class.
-
-    Parameters
-    ----------
-    model : model object
-        The model object (of type :class:`flopy.mt3dms.mt.Mt3dms`) to which
-        this package will be added.
-    MFStyleArr : str
-        Specifies whether or not to read arrays using the MODFLOW array reader
-        format or the original MT3DMS array reader
-    DRYCell : str
-        Specifies whether or not to route mass through dry cells.  When MF-NWT
-        is used to generate the flow-transport link file, this is a distinct
-        possibility.
-    Legacy99Stor : str
-        Specifies whether or not to use the storage formulation used in MT3DMS
-    FTLPrint : str
-        Specifies if flow-transport link terms (cell-by-cell flows) should be
-        echoed to the MT3D-USGS listing file.
-    NoWetDryPrint : str
-        Specifies whether or not to suppress wet/dry messaging in the MT3D-USGS
-        listing file.
-    OmitDryBudg : str
-        Specifies whether or not to include the mass flux terms through dry
-        cells in the mass budget written to the listing file.
-    AltWTSorb : str
-        Specifies whether or not to use the MT3DMS formulation (this keyword
-        omitted) for the solid phase, whereby the entire cell thickness is
-        available for interacting with the aqueous phase, even though the
-        aqueous phase may only occupy a portion of the cell's thickness.  When
-        used, only the saturated portion of the cell is available for sorbing
-    ncomp : int
-        The total number of chemical species in the simulation. (default is
-        None, will be changed to 1 if sconc is single value)
-    mcomp : int
-        The total number of 'mobile' species (default is 1). mcomp must be
-        equal or less than ncomp.
-    tunit : str
-        The name of unit for time (default is 'D', for 'days'). Used for
-        identification purposes only.
-    lunit : str
-        The name of unit for length (default is 'M', for 'meters'). Used for
-        identification purposes only.
-    munit : str
-        The name of unit for mass (default is 'KG', for 'kilograms'). Used for
-        identification purposes only.
-    prsity : float or array of floats (nlay, nrow, ncol)
-        The effective porosity of the porous medium in a single porosity
-        system, or the mobile porosity in a dual-porosity medium (the immobile
-        porosity is defined through the Chemical Reaction Package. (default is
-        0.25).
-    icbund : int or array of ints (nlay, nrow, ncol)
-        The icbund array specifies the boundary condition type for solute
-        species (shared by all species). If icbund = 0, the cell is an inactive
-        concentration cell; If icbund < 0, the cell is a constant-concentration
-        cell; If icbund > 0, the cell is an active concentration cell where the
-        concentration value will be calculated. (default is 1).
-    sconc : float, array of (nlay, nrow, ncol), or filename, or a list (length
-        ncomp) of these for multi-species simulations
-        The starting concentration for the solute transport simulation.
-    cinact : float
-        The value for indicating an inactive concentration cell. (default is
-        1e30).
-    thkmin : float
-        The minimum saturated thickness in a cell, expressed as the decimal
-        fraction of its thickness, below which the cell is considered inactive.
-        (default is 0.01).
-    ifmtcn : int
-        A flag/format code indicating how the calculated concentration should
-        be printed to the standard output text file. Format codes for printing
-        are listed in Table 3 of the MT3DMS manual. If ifmtcn > 0 printing is
-        in wrap form; ifmtcn < 0 printing is in strip form; if ifmtcn = 0
-        concentrations are not printed. (default is 0).
-    ifmtnp : int
-        A flag/format code indicating how the number of particles should
-        be printed to the standard output text file. The convention is
-        the same as for ifmtcn. (default is 0).
-    ifmtrf : int
-        A flag/format code indicating how the calculated retardation factor
-        should be printed to the standard output text file. The convention is
-        the same as for ifmtcn. (default is 0).
-    ifmtdp : int
-        A flag/format code indicating how the distance-weighted dispersion
-        coefficient should be printed to the standard output text file. The
-        convention is the same as for ifmtcn. (default is 0).
-    savucn : bool
-        A logical flag indicating whether the concentration solution should be
-        saved in an unformatted file. (default is True).
-    nprs : int
-        A flag indicating (i) the frequency of the output and
-        (ii) whether the output frequency is specified in terms
-        of total elapsed simulation time or the transport step number. If
-        nprs > 0 results will be saved at the times as specified in timprs;
-        if nprs = 0, results will not be saved except at the end of simulation;
-        if NPRS < 0, simulation results will be saved whenever the number of
-        transport steps is an even multiple of nprs. (default is 0).
-    timprs : list of floats
-        The total elapsed time at which the simulation results are saved. The
-        number of entries in timprs must equal nprs. (default is None).
-    obs: array of int
-        An array with the cell indices (layer, row, column) for which the
-        concentration is to be printed at every transport step. (default is
-        None).  obs indices must be entered as zero-based numbers as a 1 is
-        added to them before writing to the btn file.
-    nprobs: int
-        An integer indicating how frequently the concentration at the specified
-        observation points should be saved. (default is 1).
-    chkmas: bool
-        A logical flag indicating whether a one-line summary of mass balance
-        information should be printed. (default is True).
-    nprmas: int
-        An integer indicating how frequently the mass budget information
-        should be saved. (default is 1).
-    dt0: float
-        The user-specified initial transport step size within each time-step 
-        of the flow solution. (default is 0).
-    mxstrn: int
-        The maximum number of transport steps allowed within one time step
-        of the flow solution. (default is 50000).
-    ttsmult: float
-        The multiplier for successive transport steps within a flow time-step
-        if the GCG solver is used and the solution option for the advection
-        term is the standard finite-difference method. (default is 1.0).
-    ttsmax: float
-        The maximum transport step size allowed when transport step size
-        multiplier TTSMULT > 1.0. (default is 0).
-    species_names: list of str
-        A list of names for every species in the simulation.
-    extension : string
-        Filename extension (default is 'btn')
-
-    Attributes
-    ----------
-
-    Methods
-    -------
-
-    See Also
-    --------
-
-    Notes
-    -----
-
-    Examples
-    --------
-
-    >>> import flopy
-    >>> mt = flopy.mt3dms.Mt3dms()
-    >>> btn = flopy.mt3dms.Mt3dBtn(mt)
-
-    """
-    unitnumber = 31
-    def __init__(self, model, MFStyleArr=False, DRYCell=False,
-                 Legacy99Stor=False, FTLPrint=False, NoWetDryPrint=False,
-                 OmitDryBud=False, AltWTSorb=False, nlay=None, nrow=None,
-                 ncol=None, nper=None, ncomp=1, mcomp=1, tunit='D', lunit='M',
-                 munit='KG', laycon=None, delr=None, delc=None, htop=None,
-                 dz=None, prsity=0.30, icbund=1,
-                 sconc=0.0, cinact=1e30, thkmin=0.01, ifmtcn=0, ifmtnp=0,
-                 ifmtrf=0, ifmtdp=0, savucn=True, nprs=0, timprs=None,
-                 obs=None, nprobs=1, chkmas=True, nprmas=1,
-                 perlen=None, nstp=None, tsmult=None, ssflag=None, dt0=0,
-                 mxstrn=50000, ttsmult=1.0, ttsmax=0,
-                 species_names=None, extension='btn',
-                 unitnumber=None, filenames=None,
-                 **kwargs):
-
-        if unitnumber is None:
-            unitnumber = Mt3dBtn.defaultunit()
-
-        # set filenames
-        if filenames is None:
-            filenames = [None]
-        elif isinstance(filenames, str):
-            filenames = [filenames]
-
-        # Fill namefile items
-        name = [Mt3dBtn.ftype()]
-        units = [unitnumber]
-        extra = ['']
-
-        # set package name
-        fname = [filenames[0]]
-
-        # Call ancestor's init to set self.parent, extension, name and unit number
-        Package.__init__(self, model, extension=extension, name=name,
-                         unit_number=units, extra=extra, filenames=fname)
-
-        # Set these variables from the Modflow model (self.parent.mf) unless
-        # they are specified in the constructor.
-        self.setmodflowvars(nlay, nrow, ncol, nper, laycon, delr, delc, htop,
-                            dz, perlen, nstp, tsmult)
-
-        # Make the rest of the assignments
-        self.heading1 = '# BTN for MT3DMS, generated by Flopy.'
-        self.heading2 = '#'
-        self.MFStyleArr = MFStyleArr
-        if self.MFStyleArr:
-            model.free_format = True
-            model.array_format = None
-        self.DRYCell = DRYCell
-        self.Legacy99Stor = Legacy99Stor
-        self.FTLPrint = FTLPrint
-        self.NoWetDryPrint = NoWetDryPrint
-        self.OmitDryBud = OmitDryBud
-        self.AltWTSorb = AltWTSorb
-        self.ncomp = ncomp
-        self.mcomp = mcomp
-        self.tunit = tunit
-        self.lunit = lunit
-        self.munit = munit
-        self.cinact = cinact
-        self.thkmin = thkmin
-        self.ifmtcn = ifmtcn
-        self.ifmtnp = ifmtnp
-        self.ifmtrf = ifmtrf
-        self.ifmtdp = ifmtdp
-        self.savucn = savucn
-        self.nprs = nprs
-        self.timprs = timprs
-        self.obs = obs
-        if obs is not None:
-            if isinstance(obs, list):
-                obs = np.array(obs)
-            if obs.ndim != 2:
-                raise Exception('obs must be (or be convertible to) a 2d array')
-        self.nprobs = nprobs
-        self.chkmas = chkmas
-        self.nprmas = nprmas
-        if species_names is None:
-            species_names = []
-        self.species_names = species_names
-        self.prsity = Util3d(model, (self.nlay, self.nrow, self.ncol),
-                              np.float32, prsity, name='prsity',
-                              locat=self.unit_number[0],
-                              array_free_format=False)
-        self.icbund = Util3d(model, (self.nlay, self.nrow, self.ncol), np.int,
-                              icbund, name='icbund',
-                              locat=self.unit_number[0],
-                             array_free_format=False)
-        self.ssflag = ssflag
-        self.dt0 = Util2d(model, (self.nper,), np.float32, dt0, name='dt0',
-                          array_free_format=False)
-        self.mxstrn = Util2d(model, (self.nper,), np.int, mxstrn,
-                              name='mxstrn')
-        self.ttsmult = Util2d(model, (self.nper,), np.float32, ttsmult,
-                               name='ttmult')
-        self.ttsmax = Util2d(model, (self.nper,), np.float32, ttsmax,
-                              name='ttsmax')
-
-        # Do some fancy stuff for multi-species concentrations
-        self.sconc = []
-        u3d = Util3d(model, (self.nlay, self.nrow, self.ncol), np.float32,
-                     sconc, name='sconc1', locat=self.unit_number[0],
-                     array_free_format=False)
-        self.sconc.append(u3d)
-        if ncomp > 1:
-            for icomp in range(2, ncomp + 1):
-                name = "sconc" + str(icomp)
-                val = 0.0
-                if name in kwargs:
-                    val = kwargs.pop(name)
-                else:
-                    print("BTN: setting sconc for component " +
-                          str(icomp) + " to zero, kwarg name " +
-                          name)
-                u3d = Util3d(model, (self.nlay, self.nrow, self.ncol),
-                             np.float32, val, name=name,
-                             locat=self.unit_number[0],
-                             array_free_format=False)
-                self.sconc.append(u3d)
-
-        # Check to make sure that all kwargs have been consumed
-        if len(list(kwargs.keys())) > 0:
-            raise Exception("BTN error: unrecognized kwargs: " +
-                            ' '.join(list(kwargs.keys())))
-
-        # Finally add self to parent's package list and return
-        self.parent.add_package(self)
-        return
-
-    def setmodflowvars(self, nlay, nrow, ncol, nper, laycon, delr, delc, htop,
-                            dz, perlen, nstp, tsmult):
-        """
-        Set these variables from the MODFLOW model, if it exists
-
-        """
-        # Members that may come from a modflow model (model.mf)
-        validmfdis = True
-        try:
-            dum = self.parent.mf.dis.nlay
-            mf = self.parent.mf
-        except:
-            validmfdis = False
-
-        mfvarlist = [nlay, nrow, ncol, nper, laycon, delr, delc, htop, dz,
-                     perlen, nstp, tsmult]
-        if not validmfdis:
-            for v in mfvarlist:
-                s = 'BTN error. Required input is None, but no modflow model.'
-                s += ' If no modflow model is passed to Mt3dms, then values '
-                s += 'must be specified in the BTN constructor for: '
-                s += 'nlay, nrow, ncol, nper, laycon, delr, delc, htop, dz, '
-                s += 'perlen, nstp, and tsmult.'
-                if v is None:
-                    raise Exception(s)
-
-        if nlay is not None:
-            self.nlay = nlay
-        else:
-            self.nlay = mf.dis.nlay
-
-        if nrow is not None:
-            self.nrow = nrow
-        else:
-            self.nrow = mf.dis.nrow
-
-        if ncol is not None:
-            self.ncol = ncol
-        else:
-            self.ncol = mf.dis.ncol
-
-        if nper is not None:
-            self.nper = nper
-        else:
-            self.nper = mf.dis.nper
-
-        nlay = self.nlay
-        nrow = self.nrow
-        ncol = self.ncol
-        nper = self.nper
-
-        if delr is not None:
-            self.delr = Util2d(self.parent, (ncol,), np.float32, delr,
-                                name='delr',
-                                locat=self.unit_number[0],
-                                array_free_format=False)
-        else:
-            self.delr = Util2d(self.parent, (ncol,), np.float32,
-                                mf.dis.delr.get_value(),
-                                name='delr',
-                                locat=self.unit_number[0],
-                                array_free_format=False)
-
-        if delc is not None:
-            self.delc = Util2d(self.parent, (nrow,), np.float32, delc,
-                                name='delc',
-                                locat=self.unit_number[0])
-        else:
-            self.delc = Util2d(self.parent, (nrow,), np.float32,
-                                mf.dis.delc.get_value(),
-                                name='delc',
-                                locat=self.unit_number[0],
-                                array_free_format=False)
-
-        if htop is not None:
-            self.htop = Util2d(self.parent, (nrow, ncol), np.float32, htop,
-                                name='htop',
-                                locat=self.unit_number[0],
-                                array_free_format=False)
-        else:
-            self.htop = Util2d(self.parent, (nrow, ncol), np.float32,
-                                mf.dis.top.get_value(),
-                                name='htop',
-                                locat=self.unit_number[0],
-                                array_free_format=False)
-
-        if dz is not None:
-            self.dz = Util3d(self.parent, (nlay, nrow, ncol), np.float32, dz,
-                              name='dz',
-                              locat=self.unit_number[0],
-                              array_free_format=False)
-        else:
-            thickness = mf.dis.thickness.get_value()
-            self.dz = Util3d(self.parent, (nlay, nrow, ncol), np.float32,
-                              thickness, name='dz',
-                              locat=self.unit_number[0],
-                              array_free_format=False)
-
-        if perlen is not None:
-            self.perlen = Util2d(self.parent, (nper,), np.float32, perlen,
-                                  name='perlen',
-                                  locat=self.unit_number[0])
-        else:
-            self.perlen = Util2d(self.parent, (nper,), np.float32,
-                                  mf.dis.perlen.get_value(),
-                                  name='perlen',
-                                  locat=self.unit_number[0])
-
-        if nstp is not None:
-            self.nstp = Util2d(self.parent, (nper,), np.int, nstp,
-                                name='nstp',
-                                locat=self.unit_number[0])
-        else:
-            self.nstp = Util2d(self.parent, (nper,), np.int,
-                                mf.dis.nstp.get_value(),
-                                name='nstp',
-                                locat=self.unit_number[0])
-
-        if tsmult is not None:
-            self.tsmult = Util2d(self.parent, (nper,), np.float32, tsmult,
-                                  name='tsmult',
-                                  locat=self.unit_number[0])
-        else:
-            self.tsmult = Util2d(self.parent, (nper,), np.float32,
-                                  mf.dis.tsmult.get_value(),
-                                  name='tsmult',
-                                  locat=self.unit_number[0])
-
-        self.laycon = None
-        if laycon is not None:
-            self.laycon = Util2d(self.parent, (nlay,), np.int, laycon,
-                                  name='laycon',
-                                  locat=self.unit_number[0])
-        else:
-            flow_package = mf.get_package('BCF6')
-            if flow_package is not None:
-                self.laycon = Util2d(self.parent, (nlay,), np.int,
-                                      flow_package.laycon.get_value(),
-                                      name='laycon',
-                                      locat=self.unit_number[0])
-            else:
-                flow_package = mf.get_package('LPF')
-                if flow_package is not None:
-                    self.laycon = Util2d(self.parent, (nlay,),
-                                          np.int, flow_package.laytyp.get_value(),
-                                          name='laycon', locat=self.unit_number[0])
-
-        s = 'BTN warning. Laycon has not been set.  A modflow model with a '
-        s += ' BCF or LPF package does not exist and laycon was not passed '
-        s += ' to the BTN constructor.  Setting laycon to 1 (convertible).'
-        if self.laycon is None:
-            warnings.warn(s)
-            self.laycon = Util2d(self.parent, (nlay,), np.int, 1,
-                                  name='laycon',
-                                  locat=self.unit_number[0])
-        return
-
-    def write_file(self):
-        """
-        Write the package file
-
-        Returns
-        -------
-        None
-
-        """
-        # Open file for writing
-        f_btn = open(self.fn_path, 'w')
-
-        # A1,2
-        f_btn.write('#{0:s}\n#{1:s}\n'.format(self.heading1, self.heading2))
-
-        # A3; Keywords
-        # Build a string of the active keywords
-        str1 = ''
-        if self.MFStyleArr:
-            str1 += ' MODFLOWSTYLEARRAYS'
-        if self.DRYCell:
-            str1 += ' DRYCELL'
-        if self.Legacy99Stor:
-            str1 += ' LEGACY99STORAGE'
-        if self.FTLPrint:
-            str1 += ' FTLPRINT'
-        if self.NoWetDryPrint:
-            str1 += ' NOWETDRYPRINT'
-        if self.OmitDryBud:
-            str1 += ' OMITDRYCELLBUDGET'
-        if self.AltWTSorb:
-            str1 += ' ALTWTSORB'
-
-        if str1 != '':
-            f_btn.write(str1 + '\n')
-
-        # A3
-        f_btn.write('{0:10d}{1:10d}{2:10d}{3:10d}{4:10d}{5:10d}\n'
-                    .format(self.nlay, self.nrow, self.ncol, self.nper,
-                            self.ncomp, self.mcomp))
-
-        # A4
-        f_btn.write('{0:4s}{1:4s}{2:4s}\n' \
-                    .format(self.tunit, self.lunit, self.munit))
-
-        # A5
-        if (self.parent.adv != None):
-            f_btn.write('{0:2s}'.format('T'))
-        else:
-            f_btn.write('{0:2s}'.format('F'))
-        if (self.parent.dsp != None):
-            f_btn.write('{0:2s}'.format('T'))
-        else:
-            f_btn.write('{0:2s}'.format('F'))
-        if (self.parent.ssm != None):
-            f_btn.write('{0:2s}'.format('T'))
-        else:
-            f_btn.write('{0:2s}'.format('F'))
-        if (self.parent.rct != None):
-            f_btn.write('{0:2s}'.format('T'))
-        else:
-            f_btn.write('{0:2s}'.format('F'))
-        if (self.parent.gcg != None):
-            f_btn.write('{0:2s}'.format('T'))
-        else:
-            f_btn.write('{0:2s}'.format('F'))
-        f_btn.write('\n')
-
-        # A6
-        self.laycon.set_fmtin('(40I2)')
-        f_btn.write(self.laycon.string)
-
-        # A7
-        f_btn.write(self.delr.get_file_entry())
-
-        # A8
-        f_btn.write(self.delc.get_file_entry())
-
-        # A9
-        f_btn.write(self.htop.get_file_entry())
-
-        # A10
-        f_btn.write(self.dz.get_file_entry())
-
-        # A11
-        f_btn.write(self.prsity.get_file_entry())
-
-        # A12
-        f_btn.write(self.icbund.get_file_entry())
-
-        # A13
-        # Starting concentrations
-        for s in range(len(self.sconc)):
-            f_btn.write(self.sconc[s].get_file_entry())
-
-        # A14
-        f_btn.write('{0:10.0E}{1:10.4f}\n' \
-                    .format(self.cinact, self.thkmin))
-
-        # A15
-        f_btn.write('{0:10d}{1:10d}{2:10d}{3:10d}' \
-                    .format(self.ifmtcn, self.ifmtnp, self.ifmtrf, self.ifmtdp))
-        if (self.savucn == True):
-            ss = 'T'
-        else:
-            ss = 'F'
-        f_btn.write('{0:>10s}\n'.format(ss))
-
-        # A16, A17
-        if self.timprs is None:
-            f_btn.write('{0:10d}\n'.format(self.nprs))
-        else:
-            f_btn.write('{0:10d}\n'.format(len(self.timprs)))
-            timprs = Util2d(self.parent, (len(self.timprs),),
-                             np.float32, self.timprs, name='timprs',
-                             fmtin='(8G10.4)')
-            timprs.format.fortran = '(8G10.4)'
-            f_btn.write(timprs.string)
-
-        # A18, A19
-        if self.obs is None:
-            f_btn.write('{0:10d}{1:10d}\n'.format(0, self.nprobs))
-        else:
-            nobs = self.obs.shape[0]
-            f_btn.write('{0:10d}{1:10d}\n'.format(nobs, self.nprobs))
-            for i in range(nobs):
-                f_btn.write('{0:10d}{1:10d}{2:10d}\n' \
-                            .format(self.obs[i, 0] + 1, self.obs[i, 1] + 1,
-                                    self.obs[i, 2] + 1))
-
-        # A20 CHKMAS, NPRMAS
-        if (self.chkmas == True):
-            ss = 'T'
-        else:
-            ss = 'F'
-        f_btn.write('{0:>10s}{1:10d}\n'.format(ss, self.nprmas))
-
-
-        # A21, 22, 23 PERLEN, NSTP, TSMULT
-        for t in range(self.nper):
-            s = '{0:10.4G}{1:10d}{2:10.4G}'.format(self.perlen[t],
-                                                     self.nstp[t],
-                                                     self.tsmult[t])
-            if self.ssflag is not None:
-                s += ' ' + self.ssflag[t]
-            s += '\n'
-            f_btn.write(s)
-            f_btn.write('{0:10.4G}{1:10d}{2:10.4G}{3:10.4G}\n'
-                        .format(self.dt0[t], self.mxstrn[t],
-                                self.ttsmult[t], self.ttsmax[t]))
-        f_btn.close()
-        return
-
-    @staticmethod
-    def load(f, model, ext_unit_dict=None):
-        """
-        Load an existing package.
-
-        Parameters
-        ----------
-        f : filename or file handle
-            File to load.
-        model : model object
-            The model object (of type :class:`flopy.mt3d.mt.Mt3dms`) to
-            which this package will be added.
-        ext_unit_dict : dictionary, optional
-            If the arrays in the file are specified using EXTERNAL,
-            or older style array control records, then `f` should be a file
-            handle.  In this case ext_unit_dict is required, which can be
-            constructed using the function
-            :class:`flopy.utils.mfreadnam.parsenamefile`.
-
-        Returns
-        -------
-        btn :  Mt3dBtn object
-            Mt3dBtn object.
-
-        Examples
-        --------
-
-        >>> import flopy
-        >>> mt = flopy.mt3d.Mt3dms()
-        >>> btn = flopy.mt3d.Mt3dBtn.load('test.btn', mt)
-
-        """
-        if not hasattr(f, 'read'):
-            filename = f
-            f = open(filename, 'r')
-
-        # A1
-        if model.verbose:
-            print('   loading COMMENT LINES A1 AND A2...')
-        line = f.readline()
-        if model.verbose:
-            print('A1: '.format(line.strip()))
-
-        # A2
-        line = f.readline()
-        if model.verbose:
-            print('A2: '.format(line.strip()))
-
-        # New keyword options in MT3D-USGS are found here
-        line = f.readline()
-        m_arr = line.strip().split()
-
-        # Set default values for the keywords
-        MFStyleArr = False
-        DRYCell = False
-        Legacy99Stor = False
-        FTLPrint = False
-        NoWetDryPrint = False
-        OmitDryBud = False
-        AltWTSorb = False
-        if m_arr[0].strip().isdigit() is not True:  # If m_arr[0] is not a digit, it is a keyword
-            for i in range(0, len(m_arr)):
-                if m_arr[i].upper() == "MODFLOWSTYLEARRAYS":
-                    MFStyleArr = True
-                    model.array_format = None
-                    model.free_format = True
-                if m_arr[i].upper() == "DRYCELL":
-                    DRYCell = True
-                if m_arr[i].upper() == "LEGACY99STORAGE":
-                    Legacy99Stor = True
-                if m_arr[i].upper() == "FTLPRINT":
-                    FTLPrint = True
-                if m_arr[i].upper() == "NOWETDRYPRINT":
-                    NoWetDryPrint = True
-                if m_arr[i].upper() == "OMITDRYCELLBUDGET":
-                    OmitDryBud = True
-                if m_arr[i].upper() == "AltWTSorb":
-                    AltWTSorb = True
-
-        # A3
-        if model.verbose:
-            print('   loading NLAY, NROW, NCOL, NPER, NCOMP, MCOMP...')
-        if m_arr[0].isdigit() is False:
-            line = f.readline()
-        nlay = int(line[0:10])
-        nrow = int(line[11:20])
-        ncol = int(line[21:30])
-        nper = int(line[31:40])
-        try:
-            ncomp = int(line[41:50])
-        except:
-            ncomp = 1
-        try:
-            mcomp = int(line[51:60])
-        except:
-            mcomp = 1
-        if model.verbose:
-            print('   NLAY {}'.format(nlay))
-            print('   NROW {}'.format(nrow))
-            print('   NCOL {}'.format(ncol))
-            print('   NPER {}'.format(nper))
-            print('   NCOMP {}'.format(ncomp))
-            print('   MCOMP {}'.format(mcomp))
-
-        if model.verbose:
-            print('   loading TUNIT, LUNIT, MUNIT...')
-        line = f.readline()
-        tunit = line[0:4]
-        lunit = line[4:8]
-        munit = line[8:12]
-        if model.verbose:
-            print('   TUNIT {}'.format(tunit))
-            print('   LUNIT {}'.format(lunit))
-            print('   MUNIT {}'.format(munit))
-
-        if model.verbose:
-            print('   loading TRNOP...')
-        trnop = f.readline()[:20].strip().split()
-        if model.verbose:
-            print('   TRNOP {}'.format(trnop))
-
-        if model.verbose:
-            print('   loading LAYCON...')
-        laycon = np.empty((nlay), np.int)
-        laycon = read1d(f, laycon)
-        if model.verbose:
-            print('   LAYCON {}'.format(laycon))
-
-        if model.verbose:
-            print('   loading DELR...')
-        delr = Util2d.load(f, model, (ncol, 1), np.float32, 'delr',
-                            ext_unit_dict, array_format="mt3d")
-        if model.verbose:
-            print('   DELR {}'.format(delr))
-
-        if model.verbose:
-            print('   loading DELC...')
-        delc = Util2d.load(f, model, (nrow, 1), np.float32, 'delc',
-                            ext_unit_dict, array_format="mt3d")
-        if model.verbose:
-            print('   DELC {}'.format(delc))
-
-        if model.verbose:
-            print('   loading HTOP...')
-        htop = Util2d.load(f, model, (nrow, ncol), np.float32, 'htop',
-                            ext_unit_dict, array_format="mt3d")
-        if model.verbose:
-            print('   HTOP {}'.format(htop))
-
-        if model.verbose:
-            print('   loading DZ...')
-        dz = Util3d.load(f, model, (nlay, nrow, ncol), np.float32, 'dz',
-                          ext_unit_dict, array_format="mt3d")
-        if model.verbose:
-            print('   DZ {}'.format(dz))
-
-        if model.verbose:
-            print('   loading PRSITY...')
-        prsity = Util3d.load(f, model, (nlay, nrow, ncol), np.float32, 'prsity',
-                              ext_unit_dict, array_format="mt3d")
-        if model.verbose:
-            print('   PRSITY {}'.format(prsity))
-
-        if model.verbose:
-            print('   loading ICBUND...')
-        icbund = Util3d.load(f, model, (nlay, nrow, ncol), np.int, 'icbund',
-                              ext_unit_dict, array_format="mt3d")
-        if model.verbose:
-            print('   ICBUND {}'.format(icbund))
-
-        if model.verbose:
-            print('   loading SCONC...')
-        kwargs = {}
-        sconc = Util3d.load(f, model, (nlay, nrow, ncol), np.float32, 'sconc1',
-                             ext_unit_dict, array_format="mt3d")
-        if ncomp > 1:
-            for icomp in range(2, ncomp + 1):
-                name = "sconc" + str(icomp)
-                if model.verbose:
-                    print('   loading {}...'.format(name))
-                u3d = Util3d.load(f, model, (nlay, nrow, ncol), np.float32,
-                                   name, ext_unit_dict, array_format="mt3d")
-                kwargs[name] = u3d
-        if model.verbose:
-            print('   SCONC {}'.format(sconc))
-
-        if model.verbose:
-            print('   loading CINACT, THCKMIN...')
-        line = f.readline()
-        cinact = float(line[0:10])
-        try:
-            thkmin = float(line[10:20])
-        except:
-            thkmin = 0.01
-        if model.verbose:
-            print('   CINACT {}'.format(cinact))
-            print('   THKMIN {}'.format(thkmin))
-
-        if model.verbose:
-            print('   loading IFMTCN, IFMTNP, IFMTRF, IFMTDP, SAVUCN...')
-        line = f.readline()
-        ifmtcn = int(line[0:10])
-        ifmtnp = int(line[10:20])
-        ifmtrf = int(line[20:30])
-        ifmtdp = int(line[30:40])
-        savucn = False
-        if 't' in line[40:50].lower():
-            savucn = True
-        if model.verbose:
-            print('   IFMTCN {}'.format(ifmtcn))
-            print('   IFMTNP {}'.format(ifmtnp))
-            print('   IFMTRF {}'.format(ifmtrf))
-            print('   IFMTDP {}'.format(ifmtdp))
-            print('   SAVUCN {}'.format(savucn))
-
-        if model.verbose:
-            print('   loading NPRS...')
-        line = f.readline()
-        nprs = int(line[0:10])
-        if model.verbose:
-            print('   NPRS {}'.format(nprs))
-
-        timprs = None
-        if nprs > 0:
-            if model.verbose:
-                print('   loading TIMPRS...')
-            timprs = np.empty((nprs), dtype=np.float32)
-            read1d_fixed(f, timprs)
-            if model.verbose:
-                print('   TIMPRS {}'.format(timprs))
-
-        if model.verbose:
-            print('   loading NOBS, NPROBS...')
-        line = f.readline()
-        nobs = int(line[0:10])
-        try:
-            nprobs = int(line[10:20])
-        except:
-            nprobs = 1
-        if model.verbose:
-            print('   NOBS {}'.format(nobs))
-            print('   NPROBS {}'.format(nprobs))
-
-        obs = None
-        if nobs > 0:
-            if model.verbose:
-                print('   loading KOBS, IOBS, JOBS...')
-            obs = []
-            for l in range(nobs):
-                line = f.readline()
-                k = int(line[0:10])
-                i = int(line[10:20])
-                j = int(line[20:30])
-                obs.append([k, i, j])
-            obs = np.array(obs)
-            if model.verbose:
-                print('   OBS {}'.format(obs))
-
-        if model.verbose:
-            print('   loading CHKMAS, NPRMAS...')
-        line = f.readline()
-        chkmas = False
-        if 't' in line[0:10].lower():
-            chkmas = True
-        try:
-            nprmas = int(line[10:20])
-        except:
-            nprmas = 1
-        if model.verbose:
-            print('   CHKMAS {}'.format(chkmas))
-            print('   NPRMAS {}'.format(nprmas))
-
-
-        if model.verbose:
-            print('   loading PERLEN, NSTP, TSMULT, TSLNGH, DT0, MXSTRN, TTSMULT, TTSMAX...')
-        dt0, mxstrn, ttsmult, ttsmax = [], [], [], []
-        perlen = []
-        nstp = []
-        tsmult = []
-        tslngh = []
-        ssflag = []
-        for kper in range(nper):
-            line = f.readline()
-            perlen.append(float(line[0:10]))
-            nstp.append(int(line[10:20]))
-            tsmult.append(float(line[20:30]))
-            sf = ' '
-            ll = line[30:].strip().split()
-            if len(ll) > 0:
-                if 'sstate' in ll[0].lower():
-                    sf = 'SState'
-            ssflag.append(sf)
-
-            if tsmult[-1] < 0:
-                t = np.empty((nstp[-1]), dtype=np.float32)
-                read1d(f, t)
-                tslngh.append(t)
-                raise Exception("tsmult <= 0 not supported")
-
-            line = f.readline()
-            dt0.append(float(line[0:10]))
-            mxstrn.append(int(line[10:20]))
-            ttsmult.append(float(line[20:30]))
-            ttsmax.append(float(line[30:40]))
-
-        if model.verbose:
-            print('   PERLEN {}'.format(perlen))
-            print('   NSTP {}'.format(nstp))
-            print('   TSMULT {}'.format(tsmult))
-            print('   SSFLAG {}'.format(ssflag))
-            print('   TSLNGH {}'.format(tslngh))
-            print('   DT0 {}'.format(dt0))
-            print('   MXSTRN {}'.format(mxstrn))
-            print('   TTSMULT {}'.format(ttsmult))
-            print('   TTSMAX {}'.format(ttsmax))
-
-        # Close the file
-        f.close()
-
-<<<<<<< HEAD
-        btn = Mt3dBtn(model, MFStyleArr=MFStyleArr, DRYCell=DRYCell,
-                      Legacy99Stor=Legacy99Stor, FTLPrint=FTLPrint,
-                      NoWetDryPrint=NoWetDryPrint, OmitDryBud=OmitDryBud,
-                      AltWTSorb=AltWTSorb, nlay=nlay, nrow=nrow, ncol=ncol,
-                      nper=nper, ncomp=ncomp, mcomp=mcomp, tunit=tunit,
-=======
-        # set package unit number
-        unitnumber = None
-        filenames = [None]
-        if ext_unit_dict is not None:
-            unitnumber, filenames[0] = \
-                model.get_ext_dict_attr(ext_unit_dict,
-                                        filetype=Mt3dBtn.ftype())
-
-        btn = Mt3dBtn(model, nlay=nlay, nrow=nrow, ncol=ncol, nper=nper,
-                      ncomp=ncomp, mcomp=mcomp, tunit=tunit,
->>>>>>> d3f79cb1
-                      laycon=laycon, delr=delr, delc=delc, htop=htop, dz=dz,
-                      lunit=lunit, munit=munit, prsity=prsity, icbund=icbund,
-                      sconc=sconc, cinact=cinact, thkmin=thkmin,
-                      ifmtcn=ifmtcn, ifmtnp=ifmtnp, ifmtrf=ifmtrf,
-                      ifmtdp=ifmtdp, savucn=savucn, nprs=nprs,
-                      timprs=timprs, obs=obs, nprobs=nprobs, chkmas=chkmas,
-                      nprmas=nprmas, perlen=perlen, nstp=nstp, tsmult=tsmult,
-                      ssflag=ssflag, dt0=dt0, mxstrn=mxstrn, ttsmult=ttsmult,
-                      ttsmax=ttsmax,
-                      unitnumber=unitnumber, filenames=filenames,
-                      **kwargs)
-        return btn
-
-    @staticmethod
-    def ftype():
-        return 'BTN'
-
-    @staticmethod
-    def defaultunit():
-        return 31
+"""
+mtbtn module. Contains the Mt3dBtn class. Note that the user can access
+the Mt3dBtn class as `flopy.mt3d.Mt3dBtn`.
+
+Additional information for this MT3DMS package can be found in the MT3DMS
+User's Manual.
+
+"""
+
+import numpy as np
+# from numpy import empty,array
+from ..pakbase import Package
+from ..utils import Util2d, Util3d, read1d
+import warnings
+
+def read1d_fixed(f, a, nvalperline=8):
+    """
+    Read a 10 real value array (such as TIMPRS) and return it
+    as a.
+
+    Parameters
+    ----------
+    f : file handle
+    a : np.ndarray
+        array to fill
+
+    Returns
+    -------
+    a : np.ndarray
+
+    """
+    done = False
+    icount = 0
+    while True:
+        line = f.readline()
+        istart = 0
+        istop = 10
+        for i in range(nvalperline):
+            a[icount] = float(line[istart: istop])
+            istart = istop
+            istop += 10
+            if icount == a.shape[0] - 1:
+                done = True
+                break
+            icount += 1
+        if done:
+            break
+    return
+
+class Mt3dBtn(Package):
+    """
+    Basic Transport Package Class.
+
+    Parameters
+    ----------
+    model : model object
+        The model object (of type :class:`flopy.mt3dms.mt.Mt3dms`) to which
+        this package will be added.
+    ncomp : int
+        The total number of chemical species in the simulation. (default is
+        None, will be changed to 1 if sconc is single value)
+    mcomp : int
+        The total number of 'mobile' species (default is 1). mcomp must be
+        equal or less than ncomp.
+    tunit : str
+        The name of unit for time (default is 'D', for 'days'). Used for
+        identification purposes only.
+    lunit : str
+        The name of unit for length (default is 'M', for 'meters'). Used for
+        identification purposes only.
+    munit : str
+        The name of unit for mass (default is 'KG', for 'kilograms'). Used for
+        identification purposes only.
+    prsity : float or array of floats (nlay, nrow, ncol)
+        The effective porosity of the porous medium in a single porosity
+        system, or the mobile porosity in a dual-porosity medium (the immobile
+        porosity is defined through the Chemical Reaction Package. (default is
+        0.25).
+    icbund : int or array of ints (nlay, nrow, ncol)
+        The icbund array specifies the boundary condition type for solute
+        species (shared by all species). If icbund = 0, the cell is an inactive
+        concentration cell; If icbund < 0, the cell is a constant-concentration
+        cell; If icbund > 0, the cell is an active concentration cell where the
+        concentration value will be calculated. (default is 1).
+    sconc : float, array of (nlay, nrow, ncol), or filename, or a list (length
+        ncomp) of these for multi-species simulations
+        The starting concentration for the solute transport simulation.
+    cinact : float
+        The value for indicating an inactive concentration cell. (default is
+        1e30).
+    thkmin : float
+        The minimum saturated thickness in a cell, expressed as the decimal
+        fraction of its thickness, below which the cell is considered inactive.
+        (default is 0.01).
+    ifmtcn : int
+        A flag/format code indicating how the calculated concentration should
+        be printed to the standard output text file. Format codes for printing
+        are listed in Table 3 of the MT3DMS manual. If ifmtcn > 0 printing is
+        in wrap form; ifmtcn < 0 printing is in strip form; if ifmtcn = 0
+        concentrations are not printed. (default is 0).
+    ifmtnp : int
+        A flag/format code indicating how the number of particles should
+        be printed to the standard output text file. The convention is
+        the same as for ifmtcn. (default is 0).
+    ifmtrf : int
+        A flag/format code indicating how the calculated retardation factor
+        should be printed to the standard output text file. The convention is
+        the same as for ifmtcn. (default is 0).
+    ifmtdp : int
+        A flag/format code indicating how the distance-weighted dispersion
+        coefficient should be printed to the standard output text file. The
+        convention is the same as for ifmtcn. (default is 0).
+    savucn : bool
+        A logical flag indicating whether the concentration solution should be
+        saved in an unformatted file. (default is True).
+    nprs : int
+        A flag indicating (i) the frequency of the output and
+        (ii) whether the output frequency is specified in terms
+        of total elapsed simulation time or the transport step number. If
+        nprs > 0 results will be saved at the times as specified in timprs;
+        if nprs = 0, results will not be saved except at the end of simulation;
+        if NPRS < 0, simulation results will be saved whenever the number of
+        transport steps is an even multiple of nprs. (default is 0).
+    timprs : list of floats
+        The total elapsed time at which the simulation results are saved. The
+        number of entries in timprs must equal nprs. (default is None).
+    obs: array of int
+        An array with the cell indices (layer, row, column) for which the
+        concentration is to be printed at every transport step. (default is
+        None).  obs indices must be entered as zero-based numbers as a 1 is
+        added to them before writing to the btn file.
+    nprobs: int
+        An integer indicating how frequently the concentration at the specified
+        observation points should be saved. (default is 1).
+    chkmas: bool
+        A logical flag indicating whether a one-line summary of mass balance
+        information should be printed. (default is True).
+    nprmas: int
+        An integer indicating how frequently the mass budget information
+        should be saved. (default is 1).
+    dt0: float
+        The user-specified initial transport step size within each time-step 
+        of the flow solution. (default is 0).
+    mxstrn: int
+        The maximum number of transport steps allowed within one time step
+        of the flow solution. (default is 50000).
+    ttsmult: float
+        The multiplier for successive transport steps within a flow time-step
+        if the GCG solver is used and the solution option for the advection
+        term is the standard finite-difference method. (default is 1.0).
+    ttsmax: float
+        The maximum transport step size allowed when transport step size
+        multiplier TTSMULT > 1.0. (default is 0).
+    species_names: list of str
+        A list of names for every species in the simulation.
+    extension : string
+        Filename extension (default is 'btn')
+
+    Attributes
+    ----------
+
+    Methods
+    -------
+
+    See Also
+    --------
+
+    Notes
+    -----
+
+    Examples
+    --------
+
+    >>> import flopy
+    >>> mt = flopy.mt3dms.Mt3dms()
+    >>> btn = flopy.mt3dms.Mt3dBtn(mt)
+
+    """
+    unitnumber = 31
+    def __init__(self, model, nlay=None, nrow=None, ncol=None, nper=None,
+                 ncomp=1, mcomp=1, tunit='D', lunit='M', munit='KG',
+                 laycon=None, delr=None, delc=None, htop=None, dz=None,
+                 prsity=0.30, icbund=1,
+                 sconc=0.0, cinact=1e30, thkmin=0.01, ifmtcn=0, ifmtnp=0,
+                 ifmtrf=0, ifmtdp=0, savucn=True, nprs=0, timprs=None,
+                 obs=None, nprobs=1, chkmas=True, nprmas=1,
+                 perlen=None, nstp=None, tsmult=None, ssflag=None, dt0=0,
+                 mxstrn=50000, ttsmult=1.0, ttsmax=0,
+                 species_names=None, extension='btn',
+                 unitnumber=None, filenames=None,
+                 **kwargs):
+
+        if unitnumber is None:
+            unitnumber = Mt3dBtn.defaultunit()
+
+        # set filenames
+        if filenames is None:
+            filenames = [None]
+        elif isinstance(filenames, str):
+            filenames = [filenames]
+
+        # Fill namefile items
+        name = [Mt3dBtn.ftype()]
+        units = [unitnumber]
+        extra = ['']
+
+        # set package name
+        fname = [filenames[0]]
+
+        # Call ancestor's init to set self.parent, extension, name and unit number
+        Package.__init__(self, model, extension=extension, name=name,
+                         unit_number=units, extra=extra, filenames=fname)
+
+        # Set these variables from the Modflow model (self.parent.mf) unless
+        # they are specified in the constructor.
+        self.setmodflowvars(nlay, nrow, ncol, nper, laycon, delr, delc, htop,
+                            dz, perlen, nstp, tsmult)
+
+        # Make the rest of the assignments
+        self.heading1 = '# BTN for MT3DMS, generated by Flopy.'
+        self.heading2 = '#'
+        self.ncomp = ncomp
+        self.mcomp = mcomp
+        self.tunit = tunit
+        self.lunit = lunit
+        self.munit = munit
+        self.cinact = cinact
+        self.thkmin = thkmin
+        self.ifmtcn = ifmtcn
+        self.ifmtnp = ifmtnp
+        self.ifmtrf = ifmtrf
+        self.ifmtdp = ifmtdp
+        self.savucn = savucn
+        self.nprs = nprs
+        self.timprs = timprs
+        self.obs = obs
+        if obs is not None:
+            if isinstance(obs, list):
+                obs = np.array(obs)
+            if obs.ndim != 2:
+                raise Exception('obs must be (or be convertible to) a 2d array')
+        self.nprobs = nprobs
+        self.chkmas = chkmas
+        self.nprmas = nprmas
+        if species_names is None:
+            species_names = []
+        self.species_names = species_names
+        self.prsity = Util3d(model, (self.nlay, self.nrow, self.ncol),
+                              np.float32, prsity, name='prsity',
+                              locat=self.unit_number[0],
+                              array_free_format=False)
+        self.icbund = Util3d(model, (self.nlay, self.nrow, self.ncol), np.int,
+                              icbund, name='icbund',
+                              locat=self.unit_number[0],
+                             array_free_format=False)
+        self.ssflag = ssflag
+        self.dt0 = Util2d(model, (self.nper,), np.float32, dt0, name='dt0',
+                          array_free_format=False)
+        self.mxstrn = Util2d(model, (self.nper,), np.int, mxstrn,
+                              name='mxstrn')
+        self.ttsmult = Util2d(model, (self.nper,), np.float32, ttsmult,
+                               name='ttmult')
+        self.ttsmax = Util2d(model, (self.nper,), np.float32, ttsmax,
+                              name='ttsmax')
+
+        # Do some fancy stuff for multi-species concentrations
+        self.sconc = []
+        u3d = Util3d(model, (self.nlay, self.nrow, self.ncol), np.float32,
+                     sconc, name='sconc1', locat=self.unit_number[0],
+                     array_free_format=False)
+        self.sconc.append(u3d)
+        if ncomp > 1:
+            for icomp in range(2, ncomp + 1):
+                name = "sconc" + str(icomp)
+                val = 0.0
+                if name in kwargs:
+                    val = kwargs.pop(name)
+                else:
+                    print("BTN: setting sconc for component " +
+                          str(icomp) + " to zero, kwarg name " +
+                          name)
+                u3d = Util3d(model, (self.nlay, self.nrow, self.ncol),
+                             np.float32, val, name=name,
+                             locat=self.unit_number[0],
+                             array_free_format=False)
+                self.sconc.append(u3d)
+
+        # Check to make sure that all kwargs have been consumed
+        if len(list(kwargs.keys())) > 0:
+            raise Exception("BTN error: unrecognized kwargs: " +
+                            ' '.join(list(kwargs.keys())))
+
+        # Finally add self to parent's package list and return
+        self.parent.add_package(self)
+        return
+
+    def setmodflowvars(self, nlay, nrow, ncol, nper, laycon, delr, delc, htop,
+                            dz, perlen, nstp, tsmult):
+        """
+        Set these variables from the MODFLOW model, if it exists
+
+        """
+        # Members that may come from a modflow model (model.mf)
+        validmfdis = True
+        try:
+            dum = self.parent.mf.dis.nlay
+            mf = self.parent.mf
+        except:
+            validmfdis = False
+
+        mfvarlist = [nlay, nrow, ncol, nper, laycon, delr, delc, htop, dz,
+                     perlen, nstp, tsmult]
+        if not validmfdis:
+            for v in mfvarlist:
+                s = 'BTN error. Required input is None, but no modflow model.'
+                s += ' If no modflow model is passed to Mt3dms, then values '
+                s += 'must be specified in the BTN constructor for: '
+                s += 'nlay, nrow, ncol, nper, laycon, delr, delc, htop, dz, '
+                s += 'perlen, nstp, and tsmult.'
+                if v is None:
+                    raise Exception(s)
+
+        if nlay is not None:
+            self.nlay = nlay
+        else:
+            self.nlay = mf.dis.nlay
+
+        if nrow is not None:
+            self.nrow = nrow
+        else:
+            self.nrow = mf.dis.nrow
+
+        if ncol is not None:
+            self.ncol = ncol
+        else:
+            self.ncol = mf.dis.ncol
+
+        if nper is not None:
+            self.nper = nper
+        else:
+            self.nper = mf.dis.nper
+
+        nlay = self.nlay
+        nrow = self.nrow
+        ncol = self.ncol
+        nper = self.nper
+
+        if delr is not None:
+            self.delr = Util2d(self.parent, (ncol,), np.float32, delr,
+                                name='delr',
+                                locat=self.unit_number[0],
+                                array_free_format=False)
+        else:
+            self.delr = Util2d(self.parent, (ncol,), np.float32,
+                                mf.dis.delr.get_value(),
+                                name='delr',
+                                locat=self.unit_number[0],
+                                array_free_format=False)
+
+        if delc is not None:
+            self.delc = Util2d(self.parent, (nrow,), np.float32, delc,
+                                name='delc',
+                                locat=self.unit_number[0])
+        else:
+            self.delc = Util2d(self.parent, (nrow,), np.float32,
+                                mf.dis.delc.get_value(),
+                                name='delc',
+                                locat=self.unit_number[0],
+                                array_free_format=False)
+
+        if htop is not None:
+            self.htop = Util2d(self.parent, (nrow, ncol), np.float32, htop,
+                                name='htop',
+                                locat=self.unit_number[0],
+                                array_free_format=False)
+        else:
+            self.htop = Util2d(self.parent, (nrow, ncol), np.float32,
+                                mf.dis.top.get_value(),
+                                name='htop',
+                                locat=self.unit_number[0],
+                                array_free_format=False)
+
+        if dz is not None:
+            self.dz = Util3d(self.parent, (nlay, nrow, ncol), np.float32, dz,
+                              name='dz',
+                              locat=self.unit_number[0],
+                              array_free_format=False)
+        else:
+            thickness = mf.dis.thickness.get_value()
+            self.dz = Util3d(self.parent, (nlay, nrow, ncol), np.float32,
+                              thickness, name='dz',
+                              locat=self.unit_number[0],
+                              array_free_format=False)
+
+        if perlen is not None:
+            self.perlen = Util2d(self.parent, (nper,), np.float32, perlen,
+                                  name='perlen',
+                                  locat=self.unit_number[0])
+        else:
+            self.perlen = Util2d(self.parent, (nper,), np.float32,
+                                  mf.dis.perlen.get_value(),
+                                  name='perlen',
+                                  locat=self.unit_number[0])
+
+        if nstp is not None:
+            self.nstp = Util2d(self.parent, (nper,), np.int, nstp,
+                                name='nstp',
+                                locat=self.unit_number[0])
+        else:
+            self.nstp = Util2d(self.parent, (nper,), np.int,
+                                mf.dis.nstp.get_value(),
+                                name='nstp',
+                                locat=self.unit_number[0])
+
+        if tsmult is not None:
+            self.tsmult = Util2d(self.parent, (nper,), np.float32, tsmult,
+                                  name='tsmult',
+                                  locat=self.unit_number[0])
+        else:
+            self.tsmult = Util2d(self.parent, (nper,), np.float32,
+                                  mf.dis.tsmult.get_value(),
+                                  name='tsmult',
+                                  locat=self.unit_number[0])
+
+        self.laycon = None
+        if laycon is not None:
+            self.laycon = Util2d(self.parent, (nlay,), np.int, laycon,
+                                  name='laycon',
+                                  locat=self.unit_number[0])
+        else:
+            flow_package = mf.get_package('BCF6')
+            if flow_package is not None:
+                self.laycon = Util2d(self.parent, (nlay,), np.int,
+                                      flow_package.laycon.get_value(),
+                                      name='laycon',
+                                      locat=self.unit_number[0])
+            else:
+                flow_package = mf.get_package('LPF')
+                if flow_package is not None:
+                    self.laycon = Util2d(self.parent, (nlay,),
+                                          np.int, flow_package.laytyp.get_value(),
+                                          name='laycon', locat=self.unit_number[0])
+
+        s = 'BTN warning. Laycon has not been set.  A modflow model with a '
+        s += ' BCF or LPF package does not exist and laycon was not passed '
+        s += ' to the BTN constructor.  Setting laycon to 1 (convertible).'
+        if self.laycon is None:
+            warnings.warn(s)
+            self.laycon = Util2d(self.parent, (nlay,), np.int, 1,
+                                  name='laycon',
+                                  locat=self.unit_number[0])
+        return
+
+    def write_file(self):
+        """
+        Write the package file
+
+        Returns
+        -------
+        None
+
+        """
+        # Open file for writing
+        f_btn = open(self.fn_path, 'w')
+
+        # A1,2
+        f_btn.write('#{0:s}\n#{1:s}\n'.format(self.heading1, self.heading2))
+
+        # A3
+        f_btn.write('{0:10d}{1:10d}{2:10d}{3:10d}{4:10d}{5:10d}\n'
+                    .format(self.nlay, self.nrow, self.ncol, self.nper,
+                            self.ncomp, self.mcomp))
+
+        # A4
+        f_btn.write('{0:4s}{1:4s}{2:4s}\n' \
+                    .format(self.tunit, self.lunit, self.munit))
+
+        # A5
+        if (self.parent.adv != None):
+            f_btn.write('{0:2s}'.format('T'))
+        else:
+            f_btn.write('{0:2s}'.format('F'))
+        if (self.parent.dsp != None):
+            f_btn.write('{0:2s}'.format('T'))
+        else:
+            f_btn.write('{0:2s}'.format('F'))
+        if (self.parent.ssm != None):
+            f_btn.write('{0:2s}'.format('T'))
+        else:
+            f_btn.write('{0:2s}'.format('F'))
+        if (self.parent.rct != None):
+            f_btn.write('{0:2s}'.format('T'))
+        else:
+            f_btn.write('{0:2s}'.format('F'))
+        if (self.parent.gcg != None):
+            f_btn.write('{0:2s}'.format('T'))
+        else:
+            f_btn.write('{0:2s}'.format('F'))
+        f_btn.write('\n')
+
+        # A6
+        self.laycon.set_fmtin('(40I2)')
+        f_btn.write(self.laycon.string)
+
+        # A7
+        f_btn.write(self.delr.get_file_entry())
+
+        # A8
+        f_btn.write(self.delc.get_file_entry())
+
+        # A9
+        f_btn.write(self.htop.get_file_entry())
+
+        # A10
+        f_btn.write(self.dz.get_file_entry())
+
+        # A11
+        f_btn.write(self.prsity.get_file_entry())
+
+        # A12
+        f_btn.write(self.icbund.get_file_entry())
+
+        # A13
+        # Starting concentrations
+        for s in range(len(self.sconc)):
+            f_btn.write(self.sconc[s].get_file_entry())
+
+        # A14
+        f_btn.write('{0:10.0E}{1:10.4f}\n' \
+                    .format(self.cinact, self.thkmin))
+
+        # A15
+        f_btn.write('{0:10d}{1:10d}{2:10d}{3:10d}' \
+                    .format(self.ifmtcn, self.ifmtnp, self.ifmtrf, self.ifmtdp))
+        if (self.savucn == True):
+            ss = 'T'
+        else:
+            ss = 'F'
+        f_btn.write('{0:>10s}\n'.format(ss))
+
+        # A16, A17
+        if self.timprs is None:
+            f_btn.write('{0:10d}\n'.format(self.nprs))
+        else:
+            f_btn.write('{0:10d}\n'.format(len(self.timprs)))
+            timprs = Util2d(self.parent, (len(self.timprs),),
+                             np.float32, self.timprs, name='timprs',
+                             fmtin='(8G10.4)')
+            timprs.format.fortran = '(8G10.4)'
+            f_btn.write(timprs.string)
+
+        # A18, A19
+        if self.obs is None:
+            f_btn.write('{0:10d}{1:10d}\n'.format(0, self.nprobs))
+        else:
+            nobs = self.obs.shape[0]
+            f_btn.write('{0:10d}{1:10d}\n'.format(nobs, self.nprobs))
+            for i in range(nobs):
+                f_btn.write('{0:10d}{1:10d}{2:10d}\n' \
+                            .format(self.obs[i, 0] + 1, self.obs[i, 1] + 1,
+                                    self.obs[i, 2] + 1))
+
+        # A20 CHKMAS, NPRMAS
+        if (self.chkmas == True):
+            ss = 'T'
+        else:
+            ss = 'F'
+        f_btn.write('{0:>10s}{1:10d}\n'.format(ss, self.nprmas))
+
+
+        # A21, 22, 23 PERLEN, NSTP, TSMULT
+        for t in range(self.nper):
+            s = '{0:10.4G}{1:10d}{2:10.4G}'.format(self.perlen[t],
+                                                     self.nstp[t],
+                                                     self.tsmult[t])
+            if self.ssflag is not None:
+                s += ' ' + self.ssflag[t]
+            s += '\n'
+            f_btn.write(s)
+            f_btn.write('{0:10.4G}{1:10d}{2:10.4G}{3:10.4G}\n'
+                        .format(self.dt0[t], self.mxstrn[t],
+                                self.ttsmult[t], self.ttsmax[t]))
+        f_btn.close()
+        return
+
+    @staticmethod
+    def load(f, model, ext_unit_dict=None):
+        """
+        Load an existing package.
+
+        Parameters
+        ----------
+        f : filename or file handle
+            File to load.
+        model : model object
+            The model object (of type :class:`flopy.mt3d.mt.Mt3dms`) to
+            which this package will be added.
+        ext_unit_dict : dictionary, optional
+            If the arrays in the file are specified using EXTERNAL,
+            or older style array control records, then `f` should be a file
+            handle.  In this case ext_unit_dict is required, which can be
+            constructed using the function
+            :class:`flopy.utils.mfreadnam.parsenamefile`.
+
+        Returns
+        -------
+        btn :  Mt3dBtn object
+            Mt3dBtn object.
+
+        Examples
+        --------
+
+        >>> import flopy
+        >>> mt = flopy.mt3d.Mt3dms()
+        >>> btn = flopy.mt3d.Mt3dBtn.load('test.btn', mt)
+
+        """
+        if not hasattr(f, 'read'):
+            filename = f
+            f = open(filename, 'r')
+
+        # A1
+        if model.verbose:
+            print('   loading COMMENT LINES A1 AND A2...')
+        line = f.readline()
+        if model.verbose:
+            print('A1: '.format(line.strip()))
+
+        # A2
+        line = f.readline()
+        if model.verbose:
+            print('A2: '.format(line.strip()))
+
+        # A3
+        if model.verbose:
+            print('   loading NLAY, NROW, NCOL, NPER, NCOMP, MCOMP...')
+        line = f.readline()
+        nlay = int(line[0:10])
+        nrow = int(line[11:20])
+        ncol = int(line[21:30])
+        nper = int(line[31:40])
+        try:
+            ncomp = int(line[41:50])
+        except:
+            ncomp = 1
+        try:
+            mcomp = int(line[51:60])
+        except:
+            mcomp = 1
+        if model.verbose:
+            print('   NLAY {}'.format(nlay))
+            print('   NROW {}'.format(nrow))
+            print('   NCOL {}'.format(ncol))
+            print('   NPER {}'.format(nper))
+            print('   NCOMP {}'.format(ncomp))
+            print('   MCOMP {}'.format(mcomp))
+
+        if model.verbose:
+            print('   loading TUNIT, LUNIT, MUNIT...')
+        line = f.readline()
+        tunit = line[0:4]
+        lunit = line[4:8]
+        munit = line[8:12]
+        if model.verbose:
+            print('   TUNIT {}'.format(tunit))
+            print('   LUNIT {}'.format(lunit))
+            print('   MUNIT {}'.format(munit))
+
+        if model.verbose:
+            print('   loading TRNOP...')
+        trnop = f.readline()[:20].strip().split()
+        if model.verbose:
+            print('   TRNOP {}'.format(trnop))
+
+        if model.verbose:
+            print('   loading LAYCON...')
+        laycon = np.empty((nlay), np.int)
+        laycon = read1d(f, laycon)
+        if model.verbose:
+            print('   LAYCON {}'.format(laycon))
+
+        if model.verbose:
+            print('   loading DELR...')
+        delr = Util2d.load(f, model, (ncol, 1), np.float32, 'delr',
+                            ext_unit_dict, array_format="mt3d")
+        if model.verbose:
+            print('   DELR {}'.format(delr))
+
+        if model.verbose:
+            print('   loading DELC...')
+        delc = Util2d.load(f, model, (nrow, 1), np.float32, 'delc',
+                            ext_unit_dict, array_format="mt3d")
+        if model.verbose:
+            print('   DELC {}'.format(delc))
+
+        if model.verbose:
+            print('   loading HTOP...')
+        htop = Util2d.load(f, model, (nrow, ncol), np.float32, 'htop',
+                            ext_unit_dict, array_format="mt3d")
+        if model.verbose:
+            print('   HTOP {}'.format(htop))
+
+        if model.verbose:
+            print('   loading DZ...')
+        dz = Util3d.load(f, model, (nlay, nrow, ncol), np.float32, 'dz',
+                          ext_unit_dict, array_format="mt3d")
+        if model.verbose:
+            print('   DZ {}'.format(dz))
+
+        if model.verbose:
+            print('   loading PRSITY...')
+        prsity = Util3d.load(f, model, (nlay, nrow, ncol), np.float32, 'prsity',
+                              ext_unit_dict, array_format="mt3d")
+        if model.verbose:
+            print('   PRSITY {}'.format(prsity))
+
+        if model.verbose:
+            print('   loading ICBUND...')
+        icbund = Util3d.load(f, model, (nlay, nrow, ncol), np.int, 'icbund',
+                              ext_unit_dict, array_format="mt3d")
+        if model.verbose:
+            print('   ICBUND {}'.format(icbund))
+
+        if model.verbose:
+            print('   loading SCONC...')
+        kwargs = {}
+        sconc = Util3d.load(f, model, (nlay, nrow, ncol), np.float32, 'sconc1',
+                             ext_unit_dict, array_format="mt3d")
+        if ncomp > 1:
+            for icomp in range(2, ncomp + 1):
+                name = "sconc" + str(icomp)
+                if model.verbose:
+                    print('   loading {}...'.format(name))
+                u3d = Util3d.load(f, model, (nlay, nrow, ncol), np.float32,
+                                   name, ext_unit_dict, array_format="mt3d")
+                kwargs[name] = u3d
+        if model.verbose:
+            print('   SCONC {}'.format(sconc))
+
+        if model.verbose:
+            print('   loading CINACT, THCKMIN...')
+        line = f.readline()
+        cinact = float(line[0:10])
+        try:
+            thkmin = float(line[10:20])
+        except:
+            thkmin = 0.01
+        if model.verbose:
+            print('   CINACT {}'.format(cinact))
+            print('   THKMIN {}'.format(thkmin))
+
+        if model.verbose:
+            print('   loading IFMTCN, IFMTNP, IFMTRF, IFMTDP, SAVUCN...')
+        line = f.readline()
+        ifmtcn = int(line[0:10])
+        ifmtnp = int(line[10:20])
+        ifmtrf = int(line[20:30])
+        ifmtdp = int(line[30:40])
+        savucn = False
+        if 't' in line[40:50].lower():
+            savucn = True
+        if model.verbose:
+            print('   IFMTCN {}'.format(ifmtcn))
+            print('   IFMTNP {}'.format(ifmtnp))
+            print('   IFMTRF {}'.format(ifmtrf))
+            print('   IFMTDP {}'.format(ifmtdp))
+            print('   SAVUCN {}'.format(savucn))
+
+        if model.verbose:
+            print('   loading NPRS...')
+        line = f.readline()
+        nprs = int(line[0:10])
+        if model.verbose:
+            print('   NPRS {}'.format(nprs))
+
+        timprs = None
+        if nprs > 0:
+            if model.verbose:
+                print('   loading TIMPRS...')
+            timprs = np.empty((nprs), dtype=np.float32)
+            read1d_fixed(f, timprs)
+            if model.verbose:
+                print('   TIMPRS {}'.format(timprs))
+
+        if model.verbose:
+            print('   loading NOBS, NPROBS...')
+        line = f.readline()
+        nobs = int(line[0:10])
+        try:
+            nprobs = int(line[10:20])
+        except:
+            nprobs = 1
+        if model.verbose:
+            print('   NOBS {}'.format(nobs))
+            print('   NPROBS {}'.format(nprobs))
+
+        obs = None
+        if nobs > 0:
+            if model.verbose:
+                print('   loading KOBS, IOBS, JOBS...')
+            obs = []
+            for l in range(nobs):
+                line = f.readline()
+                k = int(line[0:10])
+                i = int(line[10:20])
+                j = int(line[20:30])
+                obs.append([k, i, j])
+            obs = np.array(obs)
+            if model.verbose:
+                print('   OBS {}'.format(obs))
+
+        if model.verbose:
+            print('   loading CHKMAS, NPRMAS...')
+        line = f.readline()
+        chkmas = False
+        if 't' in line[0:10].lower():
+            chkmas = True
+        try:
+            nprmas = int(line[10:20])
+        except:
+            nprmas = 1
+        if model.verbose:
+            print('   CHKMAS {}'.format(chkmas))
+            print('   NPRMAS {}'.format(nprmas))
+
+
+        if model.verbose:
+            print('   loading PERLEN, NSTP, TSMULT, TSLNGH, DT0, MXSTRN, TTSMULT, TTSMAX...')
+        dt0, mxstrn, ttsmult, ttsmax = [], [], [], []
+        perlen = []
+        nstp = []
+        tsmult = []
+        tslngh = []
+        ssflag = []
+        for kper in range(nper):
+            line = f.readline()
+            perlen.append(float(line[0:10]))
+            nstp.append(int(line[10:20]))
+            tsmult.append(float(line[20:30]))
+            sf = ' '
+            ll = line[30:].strip().split()
+            if len(ll) > 0:
+                if 'sstate' in ll[0].lower():
+                    sf = 'SState'
+            ssflag.append(sf)
+
+            if tsmult[-1] < 0:
+                t = np.empty((nstp[-1]), dtype=np.float32)
+                read1d(f, t)
+                tslngh.append(t)
+                raise Exception("tsmult <= 0 not supported")
+
+            line = f.readline()
+            dt0.append(float(line[0:10]))
+            mxstrn.append(int(line[10:20]))
+            ttsmult.append(float(line[20:30]))
+            ttsmax.append(float(line[30:40]))
+
+        if model.verbose:
+            print('   PERLEN {}'.format(perlen))
+            print('   NSTP {}'.format(nstp))
+            print('   TSMULT {}'.format(tsmult))
+            print('   SSFLAG {}'.format(ssflag))
+            print('   TSLNGH {}'.format(tslngh))
+            print('   DT0 {}'.format(dt0))
+            print('   MXSTRN {}'.format(mxstrn))
+            print('   TTSMULT {}'.format(ttsmult))
+            print('   TTSMAX {}'.format(ttsmax))
+
+        # Close the file
+        f.close()
+
+        # set package unit number
+        unitnumber = None
+        filenames = [None]
+        if ext_unit_dict is not None:
+            unitnumber, filenames[0] = \
+                model.get_ext_dict_attr(ext_unit_dict,
+                                        filetype=Mt3dBtn.ftype())
+
+        btn = Mt3dBtn(model, nlay=nlay, nrow=nrow, ncol=ncol, nper=nper,
+                      ncomp=ncomp, mcomp=mcomp, tunit=tunit,
+                      laycon=laycon, delr=delr, delc=delc, htop=htop, dz=dz,
+                      lunit=lunit, munit=munit, prsity=prsity, icbund=icbund,
+                      sconc=sconc, cinact=cinact, thkmin=thkmin,
+                      ifmtcn=ifmtcn, ifmtnp=ifmtnp, ifmtrf=ifmtrf,
+                      ifmtdp=ifmtdp, savucn=savucn, nprs=nprs,
+                      timprs=timprs, obs=obs, nprobs=nprobs, chkmas=chkmas,
+                      nprmas=nprmas, perlen=perlen, nstp=nstp, tsmult=tsmult,
+                      ssflag=ssflag, dt0=dt0, mxstrn=mxstrn, ttsmult=ttsmult,
+                      ttsmax=ttsmax,
+                      unitnumber=unitnumber, filenames=filenames,
+                      **kwargs)
+        return btn
+
+    @staticmethod
+    def ftype():
+        return 'BTN'
+
+    @staticmethod
+    def defaultunit():
+        return 31